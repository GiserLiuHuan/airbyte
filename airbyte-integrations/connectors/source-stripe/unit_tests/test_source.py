--- conflicted
+++ resolved
@@ -42,11 +42,7 @@
     with open("sample_files/config.json") as f:
         config = json.load(f)
     streams = SourceStripe().streams(config=config)
-<<<<<<< HEAD
-    assert len(streams) == 31
-=======
-    assert len(streams) == 43
->>>>>>> fa4a278a
+    assert len(streams) == 44
 
 
 @pytest.fixture(name="config")
