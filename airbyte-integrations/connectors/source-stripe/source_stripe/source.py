--- conflicted
+++ resolved
@@ -1,13 +1,10 @@
 #
 # Copyright (c) 2023 Airbyte, Inc., all rights reserved.
 #
-<<<<<<< HEAD
+
 import logging
+import os
 from datetime import datetime, timedelta
-=======
-
-import os
->>>>>>> c642d81b
 from typing import Any, List, Mapping, MutableMapping, Optional, Tuple
 
 import pendulum
@@ -41,12 +38,9 @@
 logger = logging.getLogger("airbyte")
 
 _MAX_CONCURRENCY = 3
-<<<<<<< HEAD
-STRIPE_TEST_ACCOUNT_PREFIX = "sk_test_"
-=======
 _CACHE_DISABLED = os.environ.get("CACHE_DISABLED")
 USE_CACHE = not _CACHE_DISABLED
->>>>>>> c642d81b
+STRIPE_TEST_ACCOUNT_PREFIX = "sk_test_"
 
 
 class SourceStripe(AbstractSource):
@@ -112,7 +106,18 @@
         return True, None
 
     @staticmethod
-<<<<<<< HEAD
+    def customers(**args):
+        # The Customers stream is instantiated in a dedicated method to allow parametrization and avoid duplicated code.
+        # It can be used with and without expanded items (as an independent stream or as a parent stream for other streams).
+        return IncrementalStripeStream(
+            name="customers",
+            path="customers",
+            use_cache=USE_CACHE,
+            event_types=["customer.created", "customer.updated", "customer.deleted"],
+            **args,
+        )
+
+    @staticmethod
     def is_test_account(config: Mapping[str, Any]) -> bool:
         """Check if configuration uses Stripe test account (https://stripe.com/docs/keys#obtain-api-keys)
 
@@ -162,18 +167,6 @@
             ]
         )
         return call_budget
-=======
-    def customers(**args):
-        # The Customers stream is instantiated in a dedicated method to allow parametrization and avoid duplicated code.
-        # It can be used with and without expanded items (as an independent stream or as a parent stream for other streams).
-        return IncrementalStripeStream(
-            name="customers",
-            path="customers",
-            use_cache=USE_CACHE,
-            event_types=["customer.created", "customer.updated", "customer.deleted"],
-            **args,
-        )
->>>>>>> c642d81b
 
     def streams(self, config: Mapping[str, Any]) -> List[Stream]:
         config = self.validate_and_fill_with_defaults(config)
