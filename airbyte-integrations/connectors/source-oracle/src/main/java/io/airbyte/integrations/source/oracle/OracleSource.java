/*
 * Copyright (c) 2022 Airbyte, Inc., all rights reserved.
 */

package io.airbyte.integrations.source.oracle;

import com.fasterxml.jackson.databind.JsonNode;
import com.google.common.collect.ImmutableMap;
import io.airbyte.commons.json.Jsons;
import io.airbyte.db.factory.DatabaseDriver;
import io.airbyte.db.jdbc.JdbcDatabase;
import io.airbyte.db.jdbc.JdbcUtils;
import io.airbyte.db.jdbc.streaming.AdaptiveStreamingQueryConfig;
import io.airbyte.integrations.base.IntegrationRunner;
import io.airbyte.integrations.base.Source;
import io.airbyte.integrations.base.errors.utils.ConnectorType;
import io.airbyte.integrations.base.ssh.SshWrappedSource;
import io.airbyte.integrations.source.jdbc.AbstractJdbcSource;
import io.airbyte.integrations.source.relationaldb.TableInfo;
import io.airbyte.protocol.models.CommonField;
import java.io.IOException;
import java.io.PrintWriter;
import java.nio.charset.StandardCharsets;
import java.sql.JDBCType;
import java.util.ArrayList;
import java.util.List;
import java.util.Locale;
import java.util.Set;
import java.util.concurrent.TimeUnit;
import org.apache.commons.lang3.RandomStringUtils;
import org.slf4j.Logger;
import org.slf4j.LoggerFactory;

public class OracleSource extends AbstractJdbcSource<JDBCType> implements Source {

  private static final Logger LOGGER = LoggerFactory.getLogger(OracleSource.class);

  public static final String DRIVER_CLASS = DatabaseDriver.ORACLE.getDriverClassName();

  private List<String> schemas;

  private static final String KEY_STORE_FILE_PATH = "clientkeystore.jks";
  private static final String KEY_STORE_PASS = RandomStringUtils.randomAlphanumeric(8);

<<<<<<< HEAD
  @Override
  public ConnectorType getConnectorType() {
    return ConnectorType.ORACLE;
  }
=======
  private static final String SID = "sid";
  private static final String SERVICE_NAME = "service_name";
  private static final String UNRECOGNIZED = "Unrecognized";
  private static final String CONNECTION_DATA = "connection_data";
>>>>>>> ed3ac480

  enum Protocol {
    TCP,
    TCPS
  }

  public OracleSource() {
    super(DRIVER_CLASS, AdaptiveStreamingQueryConfig::new, JdbcUtils.getDefaultSourceOperations());
  }

  public static Source sshWrappedSource() {
    return new SshWrappedSource(new OracleSource(), JdbcUtils.HOST_LIST_KEY, JdbcUtils.PORT_LIST_KEY);
  }

  @Override
  public JsonNode toDatabaseConfig(final JsonNode config) {
    final List<String> additionalParameters = new ArrayList<>();

    /*
     * The property useFetchSizeWithLongColumn required to select LONG or LONG RAW columns. Oracle
     * recommends avoiding LONG and LONG RAW columns. Use LOB instead. They are included in Oracle only
     * for legacy reasons. THIS IS A THIN ONLY PROPERTY. IT SHOULD NOT BE USED WITH ANY OTHER DRIVERS.
     * See https://docs.oracle.com/cd/E11882_01/appdev.112/e13995/oracle/jdbc/OracleDriver.html
     * https://docs.oracle.com/cd/B19306_01/java.102/b14355/jstreams.htm#i1014085
     */
    additionalParameters.add("oracle.jdbc.useFetchSizeWithLongColumn=true");

    final Protocol protocol = config.has(JdbcUtils.ENCRYPTION_KEY)
        ? obtainConnectionProtocol(config.get(JdbcUtils.ENCRYPTION_KEY), additionalParameters)
        : Protocol.TCP;
    String connectionString;
    if (config.has(CONNECTION_DATA)) {
      JsonNode connectionData = config.get(CONNECTION_DATA);
      final String connectionType = connectionData.has("connection_type") ? connectionData.get("connection_type").asText()
          : UNRECOGNIZED;
      connectionString = switch (connectionType) {
        case SERVICE_NAME -> buildConnectionString(config, protocol.toString(), SERVICE_NAME.toUpperCase(), config.get(CONNECTION_DATA).get(SERVICE_NAME).asText());
        case SID -> buildConnectionString(config, protocol.toString(), SID.toUpperCase(), config.get(CONNECTION_DATA).get(SID).asText());
        default -> throw new IllegalArgumentException("Unrecognized connection type: " + connectionType);
      };
    } else {
      // To keep backward compatibility with existing connectors which doesn't have connection_data
      // and use only sid.
      connectionString = buildConnectionString(config, protocol.toString(), SID.toUpperCase(), config.get(SID).asText());
    }

    final ImmutableMap.Builder<Object, Object> configBuilder = ImmutableMap.builder()
        .put(JdbcUtils.USERNAME_KEY, config.get(JdbcUtils.USERNAME_KEY).asText())
        .put(JdbcUtils.JDBC_URL_KEY, connectionString);

    if (config.has(JdbcUtils.PASSWORD_KEY)) {
      configBuilder.put(JdbcUtils.PASSWORD_KEY, config.get(JdbcUtils.PASSWORD_KEY).asText());
    }

    // Use the upper-cased username by default.
    schemas = List.of(config.get(JdbcUtils.USERNAME_KEY).asText().toUpperCase(Locale.ROOT));
    if (config.has(JdbcUtils.SCHEMAS_KEY) && config.get(JdbcUtils.SCHEMAS_KEY).isArray()) {
      schemas = new ArrayList<>();
      for (final JsonNode schema : config.get(JdbcUtils.SCHEMAS_KEY)) {
        schemas.add(schema.asText());
      }
    }

    if (config.get(JdbcUtils.JDBC_URL_PARAMS_KEY) != null && !config.get(JdbcUtils.JDBC_URL_PARAMS_KEY).asText().isEmpty()) {
      additionalParameters.addAll(List.of(config.get(JdbcUtils.JDBC_URL_PARAMS_KEY).asText().split("&")));
    }

    if (!additionalParameters.isEmpty()) {
      final String connectionParams = String.join(getJdbcParameterDelimiter(), additionalParameters);
      configBuilder.put(JdbcUtils.CONNECTION_PROPERTIES_KEY, connectionParams);
    }

    return Jsons.jsonNode(configBuilder.build());
  }

  private Protocol obtainConnectionProtocol(final JsonNode encryption, final List<String> additionalParameters) {
    final String encryptionMethod = encryption.get("encryption_method").asText();
    switch (encryptionMethod) {
      case "unencrypted" -> {
        return Protocol.TCP;
      }
      case "client_nne" -> {
        final String algorithm = encryption.get("encryption_algorithm").asText();
        additionalParameters.add("oracle.net.encryption_client=REQUIRED");
        additionalParameters.add("oracle.net.encryption_types_client=( " + algorithm + " )");
        return Protocol.TCP;
      }
      case "encrypted_verify_certificate" -> {
        try {
          convertAndImportCertificate(encryption.get("ssl_certificate").asText());
        } catch (final IOException | InterruptedException e) {
          throw new RuntimeException("Failed to import certificate into Java Keystore");
        }
        additionalParameters.add("javax.net.ssl.trustStore=" + KEY_STORE_FILE_PATH);
        additionalParameters.add("javax.net.ssl.trustStoreType=JKS");
        additionalParameters.add("javax.net.ssl.trustStorePassword=" + KEY_STORE_PASS);
        return Protocol.TCPS;
      }
    }
    throw new RuntimeException(
        "Failed to obtain connection protocol from config " + encryption.asText());
  }

  private static void convertAndImportCertificate(final String certificate) throws IOException, InterruptedException {
    final Runtime run = Runtime.getRuntime();
    try (final PrintWriter out = new PrintWriter("certificate.pem", StandardCharsets.UTF_8)) {
      out.print(certificate);
    }
    runProcess("openssl x509 -outform der -in certificate.pem -out certificate.der", run);
    runProcess(
        "keytool -import -alias rds-root -keystore " + KEY_STORE_FILE_PATH + " -file certificate.der -storepass " + KEY_STORE_PASS + " -noprompt",
        run);
  }

  private static void runProcess(final String cmd, final Runtime run) throws IOException, InterruptedException {
    final Process pr = run.exec(cmd);
    if (!pr.waitFor(30, TimeUnit.SECONDS)) {
      pr.destroy();
      throw new RuntimeException("Timeout while executing: " + cmd);
    } ;
  }

  @Override
  public List<TableInfo<CommonField<JDBCType>>> discoverInternal(final JdbcDatabase database) throws Exception {
    final List<TableInfo<CommonField<JDBCType>>> internals = new ArrayList<>();
    for (final String schema : schemas) {
      LOGGER.debug("Discovering schema: {}", schema);
      internals.addAll(super.discoverInternal(database, schema));
    }

    for (final TableInfo<CommonField<JDBCType>> info : internals) {
      LOGGER.debug("Found table: {}", info.getName());
    }

    return internals;
  }

  /**
   * Since the Oracle connector allows a user to specify schemas, and picks a default schemas
   * otherwise, system tables are never included, and do not need to be excluded by default.
   */
  @Override
  public Set<String> getExcludedInternalNameSpaces() {
    return Set.of();
  }

  @Override
  protected String getJdbcParameterDelimiter() {
    return ";";
  }

  public static void main(final String[] args) throws Exception {
    final Source source = OracleSource.sshWrappedSource();
    LOGGER.info("starting source: {}", OracleSource.class);
    new IntegrationRunner(source).run(args);
    LOGGER.info("completed source: {}", OracleSource.class);
  }

  private String buildConnectionString(JsonNode config, String protocol, String connectionTypeName, String connectionTypeValue) {
    return String.format(
        "jdbc:oracle:thin:@(DESCRIPTION=(ADDRESS=(PROTOCOL=%s)(HOST=%s)(PORT=%s))(CONNECT_DATA=(%s=%s)))",
        protocol,
        config.get(JdbcUtils.HOST_KEY).asText(),
        config.get(JdbcUtils.PORT_KEY).asText(),
        connectionTypeName,
        connectionTypeValue);
  }
}<|MERGE_RESOLUTION|>--- conflicted
+++ resolved
@@ -42,17 +42,15 @@
   private static final String KEY_STORE_FILE_PATH = "clientkeystore.jks";
   private static final String KEY_STORE_PASS = RandomStringUtils.randomAlphanumeric(8);
 
-<<<<<<< HEAD
-  @Override
-  public ConnectorType getConnectorType() {
-    return ConnectorType.ORACLE;
-  }
-=======
   private static final String SID = "sid";
   private static final String SERVICE_NAME = "service_name";
   private static final String UNRECOGNIZED = "Unrecognized";
   private static final String CONNECTION_DATA = "connection_data";
->>>>>>> ed3ac480
+
+  @Override
+  public ConnectorType getConnectorType() {
+    return ConnectorType.ORACLE;
+  }
 
   enum Protocol {
     TCP,
