plugins {
    id 'application'
    id 'airbyte-docker'
    id 'airbyte-integration-test-java'
    id 'airbyte-java-cdk'
}

application {
    mainClass = 'io.airbyte.integrations.destination.snowflake.SnowflakeDestinationRunner'
// enable when profiling
    applicationDefaultJvmArgs = [
            '-XX:+ExitOnOutOfMemoryError',
            '-XX:MaxRAMPercentage=75.0',
//            '-Xmx2000m',
//            '-XX:NativeMemoryTracking=detail',
//            '-Djava.rmi.server.hostname=localhost',
//            '-Dcom.sun.management.jmxremote=true',
//            '-Dcom.sun.management.jmxremote.port=6000',
//            '-Dcom.sun.management.jmxremote.rmi.port=6000',
//            '-Dcom.sun.management.jmxremote.local.only=false',
//            '-Dcom.sun.management.jmxremote.authenticate=false',
//            '-Dcom.sun.management.jmxremote.ssl=false',
//            '-agentpath:/usr/local/YourKit-JavaProfiler-2021.3/bin/linux-x86-64/libyjpagent.so=port=10001,listen=all'
    ]

}

dependencies {
    implementation 'com.google.cloud:google-cloud-storage:1.113.16'
    implementation 'com.google.auth:google-auth-library-oauth2-http:0.25.5'
    // Updating to any newer version (e.g. 3.13.22) is causing a regression with normalization.
    // See: https://github.com/airbytehq/airbyte/actions/runs/3078146312
    // implementation 'net.snowflake:snowflake-jdbc:3.13.19'
    // Temporarily switch to a forked version of snowflake-jdbc to prevent infinitely-retried http requests
    // the diff is to replace this while(true) with while(retryCount < 100) https://github.com/snowflakedb/snowflake-jdbc/blob/v3.13.19/src/main/java/net/snowflake/client/jdbc/RestRequest.java#L121
    // TODO (edgao) explain how you built this jar
    implementation files('lib/snowflake-jdbc.jar')
    implementation 'org.apache.commons:commons-csv:1.4'
    implementation 'org.apache.commons:commons-text:1.10.0'
    implementation 'com.github.alexmojaki:s3-stream-upload:2.2.2'
    implementation "io.aesy:datasize:1.0.0"
    implementation 'com.zaxxer:HikariCP:5.0.1'

    implementation project(':airbyte-config-oss:config-models-oss')
    implementation project(':airbyte-integrations:connectors:destination-gcs')
    implementation libs.airbyte.protocol

//    this is a configuration to make mockito work with final classes
    testImplementation 'org.mockito:mockito-inline:2.13.0'

    integrationTestJavaImplementation project(':airbyte-connector-test-harnesses:acceptance-test-harness')
    integrationTestJavaImplementation 'org.apache.commons:commons-lang3:3.11'
<<<<<<< HEAD
}

tasks.named('airbyteDocker').configure {
    // this is really inefficent (because base-normalization:assemble builds 9 docker images)
    // but it's also just simple to implement.
    // this also goes away once airbyte-ci becomes a reality.
    dependsOn project(':airbyte-integrations:bases:base-normalization').tasks.named('assemble')
=======

>>>>>>> 13a5a407
}<|MERGE_RESOLUTION|>--- conflicted
+++ resolved
@@ -50,15 +50,4 @@
 
     integrationTestJavaImplementation project(':airbyte-connector-test-harnesses:acceptance-test-harness')
     integrationTestJavaImplementation 'org.apache.commons:commons-lang3:3.11'
-<<<<<<< HEAD
-}
-
-tasks.named('airbyteDocker').configure {
-    // this is really inefficent (because base-normalization:assemble builds 9 docker images)
-    // but it's also just simple to implement.
-    // this also goes away once airbyte-ci becomes a reality.
-    dependsOn project(':airbyte-integrations:bases:base-normalization').tasks.named('assemble')
-=======
-
->>>>>>> 13a5a407
 }