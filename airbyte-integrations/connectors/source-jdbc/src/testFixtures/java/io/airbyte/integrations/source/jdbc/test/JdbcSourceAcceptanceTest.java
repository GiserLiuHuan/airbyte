/*
 * Copyright (c) 2022 Airbyte, Inc., all rights reserved.
 */

package io.airbyte.integrations.source.jdbc.test;

import static org.hamcrest.MatcherAssert.assertThat;
import static org.junit.jupiter.api.Assertions.assertEquals;
import static org.junit.jupiter.api.Assertions.assertThrows;
import static org.junit.jupiter.api.Assertions.assertTrue;
import static org.mockito.Mockito.doCallRealMethod;
import static org.mockito.Mockito.spy;

import com.fasterxml.jackson.databind.JsonNode;
import com.fasterxml.jackson.databind.node.ObjectNode;
import edu.umd.cs.findbugs.annotations.SuppressFBWarnings;
import io.airbyte.commons.json.Jsons;
import io.airbyte.commons.resources.MoreResources;
import io.airbyte.commons.string.Strings;
import io.airbyte.commons.util.MoreIterators;
import io.airbyte.db.factory.DataSourceFactory;
import io.airbyte.db.jdbc.JdbcDatabase;
import io.airbyte.db.jdbc.JdbcSourceOperations;
import io.airbyte.db.jdbc.JdbcUtils;
import io.airbyte.db.jdbc.StreamingJdbcDatabase;
import io.airbyte.db.jdbc.streaming.AdaptiveStreamingQueryConfig;
import io.airbyte.integrations.base.Source;
import io.airbyte.integrations.source.jdbc.AbstractJdbcSource;
import io.airbyte.integrations.source.relationaldb.models.DbState;
import io.airbyte.integrations.source.relationaldb.models.DbStreamState;
import io.airbyte.protocol.models.AirbyteCatalog;
import io.airbyte.protocol.models.AirbyteConnectionStatus;
import io.airbyte.protocol.models.AirbyteConnectionStatus.Status;
import io.airbyte.protocol.models.AirbyteMessage;
import io.airbyte.protocol.models.AirbyteMessage.Type;
import io.airbyte.protocol.models.AirbyteRecordMessage;
import io.airbyte.protocol.models.AirbyteStateMessage;
import io.airbyte.protocol.models.AirbyteStateMessage.AirbyteStateType;
import io.airbyte.protocol.models.AirbyteStream;
import io.airbyte.protocol.models.AirbyteStreamState;
import io.airbyte.protocol.models.CatalogHelpers;
import io.airbyte.protocol.models.ConfiguredAirbyteCatalog;
import io.airbyte.protocol.models.ConfiguredAirbyteStream;
import io.airbyte.protocol.models.ConnectorSpecification;
import io.airbyte.protocol.models.DestinationSyncMode;
import io.airbyte.protocol.models.Field;
import io.airbyte.protocol.models.JsonSchemaType;
import io.airbyte.protocol.models.StreamDescriptor;
import io.airbyte.protocol.models.SyncMode;
import java.math.BigDecimal;
import java.sql.SQLException;
import java.util.ArrayList;
import java.util.Collections;
import java.util.Comparator;
import java.util.List;
import java.util.Map;
import java.util.Optional;
import java.util.Set;
import java.util.function.Function;
import java.util.stream.Collectors;
import javax.sql.DataSource;
import org.hamcrest.Matchers;
import org.junit.jupiter.api.Test;

/**
 * Tests that should be run on all Sources that extend the AbstractJdbcSource.
 */
// How leverage these tests:
// 1. Extend this class in the test module of the Source.
// 2. From the class that extends this one, you MUST call super.setup() in a @BeforeEach method.
// Otherwise you'll see many NPE issues. Your before each should also handle providing a fresh
// database between each test.
// 3. From the class that extends this one, implement a @AfterEach that cleans out the database
// between each test.
// 4. Then implement the abstract methods documented below.
@SuppressFBWarnings(
                    value = {"MS_SHOULD_BE_FINAL"},
                    justification = "The static variables are updated in sub classes for convenience, and cannot be final.")
public abstract class JdbcSourceAcceptanceTest {

  // schema name must be randomized for each test run,
  // otherwise parallel runs can interfere with each other
  public static String SCHEMA_NAME = Strings.addRandomSuffix("jdbc_integration_test1", "_", 5).toLowerCase();
  public static String SCHEMA_NAME2 = Strings.addRandomSuffix("jdbc_integration_test2", "_", 5).toLowerCase();
  public static Set<String> TEST_SCHEMAS = Set.of(SCHEMA_NAME, SCHEMA_NAME2);

  public static String TABLE_NAME = "id_and_name";
  public static String TABLE_NAME_WITH_SPACES = "id and name";
  public static String TABLE_NAME_WITHOUT_PK = "id_and_name_without_pk";
  public static String TABLE_NAME_COMPOSITE_PK = "full_name_composite_pk";

  public static String COL_ID = "id";
  public static String COL_NAME = "name";
  public static String COL_UPDATED_AT = "updated_at";
  public static String COL_FIRST_NAME = "first_name";
  public static String COL_LAST_NAME = "last_name";
  public static String COL_LAST_NAME_WITH_SPACE = "last name";
  public static Number ID_VALUE_1 = 1;
  public static Number ID_VALUE_2 = 2;
  public static Number ID_VALUE_3 = 3;
  public static Number ID_VALUE_4 = 4;
  public static Number ID_VALUE_5 = 5;

  public static String DROP_SCHEMA_QUERY = "DROP SCHEMA IF EXISTS %s CASCADE";
  public static String COLUMN_CLAUSE_WITH_PK = "id INTEGER, name VARCHAR(200), updated_at DATE";
  public static String COLUMN_CLAUSE_WITHOUT_PK = "id INTEGER, name VARCHAR(200), updated_at DATE";
  public static String COLUMN_CLAUSE_WITH_COMPOSITE_PK = "first_name VARCHAR(200), last_name VARCHAR(200), updated_at DATE";

  public JsonNode config;
  public DataSource dataSource;
  public JdbcDatabase database;
  public JdbcSourceOperations sourceOperations = getSourceOperations();
  public Source source;
  public static String streamName;

  /**
   * These tests write records without specifying a namespace (schema name). They will be written into
   * whatever the default schema is for the database. When they are discovered they will be namespaced
   * by the schema name (e.g. <default-schema-name>.<table_name>). Thus the source needs to tell the
   * tests what that default schema name is. If the database does not support schemas, then database
   * name should used instead.
   *
   * @return name that will be used to namespace the record.
   */
  public abstract boolean supportsSchemas();

  /**
   * A valid configuration to connect to a test database.
   *
   * @return config
   */
  public abstract JsonNode getConfig();

  /**
   * Full qualified class name of the JDBC driver for the database.
   *
   * @return driver
   */
  public abstract String getDriverClass();

  /**
   * An instance of the source that should be tests.
   *
   * @return abstract jdbc source
   */
  public abstract AbstractJdbcSource<?> getJdbcSource();

  /**
   * In some cases the Source that is being tested may be an AbstractJdbcSource, but because it is
   * decorated, Java cannot recognize it as such. In these cases, as a workaround a user can choose to
   * override getJdbcSource and have it return null. Then they can override this method with the
   * decorated source AND override getToDatabaseConfigFunction with the appropriate
   * toDatabaseConfigFunction that is hidden behind the decorator.
   *
   * @return source
   */
  public Source getSource() {
    return getJdbcSource();
  }

  /**
   * See getSource() for when to override this method.
   *
   * @return a function that maps a source's config to a jdbc config.
   */
  public Function<JsonNode, JsonNode> getToDatabaseConfigFunction() {
    return getJdbcSource()::toDatabaseConfig;
  }

  protected JdbcSourceOperations getSourceOperations() {
    return new JdbcSourceOperations();
  }

  protected String createTableQuery(final String tableName, final String columnClause, final String primaryKeyClause) {
    return String.format("CREATE TABLE %s(%s %s %s)",
        tableName, columnClause, primaryKeyClause.equals("") ? "" : ",", primaryKeyClause);
  }

  protected String primaryKeyClause(final List<String> columns) {
    if (columns.isEmpty()) {
      return "";
    }

    final StringBuilder clause = new StringBuilder();
    clause.append("PRIMARY KEY (");
    for (int i = 0; i < columns.size(); i++) {
      clause.append(columns.get(i));
      if (i != (columns.size() - 1)) {
        clause.append(",");
      }
    }
    clause.append(")");
    return clause.toString();
  }

  protected String getJdbcParameterDelimiter() {
    return "&";
  }

  public void setup() throws Exception {
    source = getSource();
    config = getConfig();
    final JsonNode jdbcConfig = getToDatabaseConfigFunction().apply(config);

    streamName = TABLE_NAME;

    dataSource = DataSourceFactory.create(
        jdbcConfig.get(JdbcUtils.USERNAME_KEY).asText(),
        jdbcConfig.has(JdbcUtils.PASSWORD_KEY) ? jdbcConfig.get(JdbcUtils.PASSWORD_KEY).asText() : null,
        getDriverClass(),
        jdbcConfig.get(JdbcUtils.JDBC_URL_KEY).asText(),
        JdbcUtils.parseJdbcParameters(jdbcConfig, JdbcUtils.CONNECTION_PROPERTIES_KEY, getJdbcParameterDelimiter()));

    database = new StreamingJdbcDatabase(dataSource,
        JdbcUtils.getDefaultSourceOperations(),
        AdaptiveStreamingQueryConfig::new);

    if (supportsSchemas()) {
      createSchemas();
    }

    if (getDriverClass().toLowerCase().contains("oracle")) {
      database.execute(connection -> connection.createStatement()
          .execute("ALTER SESSION SET NLS_DATE_FORMAT = 'YYYY-MM-DD'"));
    }

    database.execute(connection -> {

      connection.createStatement().execute(
          createTableQuery(getFullyQualifiedTableName(TABLE_NAME), COLUMN_CLAUSE_WITH_PK,
              primaryKeyClause(Collections.singletonList("id"))));
      connection.createStatement().execute(
          String.format("INSERT INTO %s(id, name, updated_at) VALUES (1,'picard', '2004-10-19')",
              getFullyQualifiedTableName(TABLE_NAME)));
      connection.createStatement().execute(
          String.format("INSERT INTO %s(id, name, updated_at) VALUES (2, 'crusher', '2005-10-19')",
              getFullyQualifiedTableName(TABLE_NAME)));
      connection.createStatement().execute(
          String.format("INSERT INTO %s(id, name, updated_at) VALUES (3, 'vash', '2006-10-19')",
              getFullyQualifiedTableName(TABLE_NAME)));

      connection.createStatement().execute(
          createTableQuery(getFullyQualifiedTableName(TABLE_NAME_WITHOUT_PK),
              COLUMN_CLAUSE_WITHOUT_PK, ""));
      connection.createStatement().execute(
          String.format("INSERT INTO %s(id, name, updated_at) VALUES (1,'picard', '2004-10-19')",
              getFullyQualifiedTableName(TABLE_NAME_WITHOUT_PK)));
      connection.createStatement().execute(
          String.format("INSERT INTO %s(id, name, updated_at) VALUES (2, 'crusher', '2005-10-19')",
              getFullyQualifiedTableName(TABLE_NAME_WITHOUT_PK)));
      connection.createStatement().execute(
          String.format("INSERT INTO %s(id, name, updated_at) VALUES (3, 'vash', '2006-10-19')",
              getFullyQualifiedTableName(TABLE_NAME_WITHOUT_PK)));

      connection.createStatement().execute(
          createTableQuery(getFullyQualifiedTableName(TABLE_NAME_COMPOSITE_PK),
              COLUMN_CLAUSE_WITH_COMPOSITE_PK,
              primaryKeyClause(List.of("first_name", "last_name"))));
      connection.createStatement().execute(
          String.format(
              "INSERT INTO %s(first_name, last_name, updated_at) VALUES ('first' ,'picard', '2004-10-19')",
              getFullyQualifiedTableName(TABLE_NAME_COMPOSITE_PK)));
      connection.createStatement().execute(
          String.format(
              "INSERT INTO %s(first_name, last_name, updated_at) VALUES ('second', 'crusher', '2005-10-19')",
              getFullyQualifiedTableName(TABLE_NAME_COMPOSITE_PK)));
      connection.createStatement().execute(
          String.format(
              "INSERT INTO %s(first_name, last_name, updated_at) VALUES  ('third', 'vash', '2006-10-19')",
              getFullyQualifiedTableName(TABLE_NAME_COMPOSITE_PK)));

    });
  }

  public void tearDown() throws SQLException {
    dropSchemas();
  }

  @Test
  void testSpec() throws Exception {
    final ConnectorSpecification actual = source.spec();
    final String resourceString = MoreResources.readResource("spec.json");
    final ConnectorSpecification expected = Jsons.deserialize(resourceString, ConnectorSpecification.class);

    assertEquals(expected, actual);
  }

  @Test
  void testCheckSuccess() throws Exception {
    final AirbyteConnectionStatus actual = source.check(config);
    final AirbyteConnectionStatus expected = new AirbyteConnectionStatus().withStatus(Status.SUCCEEDED);
    assertEquals(expected, actual);
  }

  @Test
<<<<<<< HEAD
=======
  void testCheckFailure() throws Exception {
    ((ObjectNode) config).put(JdbcUtils.PASSWORD_KEY, "fake");
    final AirbyteConnectionStatus actual = source.check(config);
    assertEquals(Status.FAILED, actual.getStatus());
  }

  @Test
>>>>>>> 67333aa3
  void testDiscover() throws Exception {
    final AirbyteCatalog actual = filterOutOtherSchemas(source.discover(config));
    final AirbyteCatalog expected = getCatalog(getDefaultNamespace());
    assertEquals(expected.getStreams().size(), actual.getStreams().size());
    actual.getStreams().forEach(actualStream -> {
      final Optional<AirbyteStream> expectedStream =
          expected.getStreams().stream()
              .filter(stream -> stream.getNamespace().equals(actualStream.getNamespace()) && stream.getName().equals(actualStream.getName()))
              .findAny();
      assertTrue(expectedStream.isPresent(), String.format("Unexpected stream %s", actualStream.getName()));
      assertEquals(expectedStream.get(), actualStream);
    });
  }

  protected AirbyteCatalog filterOutOtherSchemas(final AirbyteCatalog catalog) {
    if (supportsSchemas()) {
      final AirbyteCatalog filteredCatalog = Jsons.clone(catalog);
      filteredCatalog.setStreams(filteredCatalog.getStreams()
          .stream()
          .filter(stream -> TEST_SCHEMAS.stream().anyMatch(schemaName -> stream.getNamespace().startsWith(schemaName)))
          .collect(Collectors.toList()));
      return filteredCatalog;
    } else {
      return catalog;
    }

  }

  @Test
  void testDiscoverWithMultipleSchemas() throws Exception {
    // clickhouse and mysql do not have a concept of schemas, so this test does not make sense for them.
    if (getDriverClass().toLowerCase().contains("mysql") || getDriverClass().toLowerCase().contains("clickhouse")) {
      return;
    }

    // add table and data to a separate schema.
    database.execute(connection -> {
      connection.createStatement().execute(
          String.format("CREATE TABLE %s(id VARCHAR(200), name VARCHAR(200))",
              sourceOperations.getFullyQualifiedTableName(SCHEMA_NAME2, TABLE_NAME)));
      connection.createStatement()
          .execute(String.format("INSERT INTO %s(id, name) VALUES ('1','picard')",
              sourceOperations.getFullyQualifiedTableName(SCHEMA_NAME2, TABLE_NAME)));
      connection.createStatement()
          .execute(String.format("INSERT INTO %s(id, name) VALUES ('2', 'crusher')",
              sourceOperations.getFullyQualifiedTableName(SCHEMA_NAME2, TABLE_NAME)));
      connection.createStatement()
          .execute(String.format("INSERT INTO %s(id, name) VALUES ('3', 'vash')",
              sourceOperations.getFullyQualifiedTableName(SCHEMA_NAME2, TABLE_NAME)));
    });

    final AirbyteCatalog actual = source.discover(config);

    final AirbyteCatalog expected = getCatalog(getDefaultNamespace());
    final List<AirbyteStream> catalogStreams = new ArrayList<>();
    catalogStreams.addAll(expected.getStreams());
    catalogStreams.add(CatalogHelpers
        .createAirbyteStream(TABLE_NAME,
            SCHEMA_NAME2,
            Field.of(COL_ID, JsonSchemaType.STRING),
            Field.of(COL_NAME, JsonSchemaType.STRING))
        .withSupportedSyncModes(List.of(SyncMode.FULL_REFRESH, SyncMode.INCREMENTAL)));
    expected.setStreams(catalogStreams);
    // sort streams by name so that we are comparing lists with the same order.
    final Comparator<AirbyteStream> schemaTableCompare = Comparator.comparing(stream -> stream.getNamespace() + "." + stream.getName());
    expected.getStreams().sort(schemaTableCompare);
    actual.getStreams().sort(schemaTableCompare);
    assertEquals(expected, filterOutOtherSchemas(actual));
  }

  @Test
  void testReadSuccess() throws Exception {
    final List<AirbyteMessage> actualMessages =
        MoreIterators.toList(
            source.read(config, getConfiguredCatalogWithOneStream(getDefaultNamespace()), null));

    setEmittedAtToNull(actualMessages);
    final List<AirbyteMessage> expectedMessages = getTestMessages();
    assertThat(expectedMessages, Matchers.containsInAnyOrder(actualMessages.toArray()));
    assertThat(actualMessages, Matchers.containsInAnyOrder(expectedMessages.toArray()));
  }

  @Test
  void testReadOneColumn() throws Exception {
    final ConfiguredAirbyteCatalog catalog = CatalogHelpers
        .createConfiguredAirbyteCatalog(streamName, getDefaultNamespace(), Field.of(COL_ID, JsonSchemaType.NUMBER));
    final List<AirbyteMessage> actualMessages = MoreIterators
        .toList(source.read(config, catalog, null));

    setEmittedAtToNull(actualMessages);

    final List<AirbyteMessage> expectedMessages = getAirbyteMessagesReadOneColumn();
    assertEquals(expectedMessages.size(), actualMessages.size());
    assertTrue(expectedMessages.containsAll(actualMessages));
    assertTrue(actualMessages.containsAll(expectedMessages));
  }

  protected List<AirbyteMessage> getAirbyteMessagesReadOneColumn() {
    final List<AirbyteMessage> expectedMessages = getTestMessages().stream()
        .map(Jsons::clone)
        .peek(m -> {
          ((ObjectNode) m.getRecord().getData()).remove(COL_NAME);
          ((ObjectNode) m.getRecord().getData()).remove(COL_UPDATED_AT);
          ((ObjectNode) m.getRecord().getData()).replace(COL_ID,
              convertIdBasedOnDatabase(m.getRecord().getData().get(COL_ID).asInt()));
        })
        .collect(Collectors.toList());
    return expectedMessages;
  }

  @Test
  void testReadMultipleTables() throws Exception {
    final ConfiguredAirbyteCatalog catalog = getConfiguredCatalogWithOneStream(
        getDefaultNamespace());
    final List<AirbyteMessage> expectedMessages = new ArrayList<>(getTestMessages());

    for (int i = 2; i < 10; i++) {
      final int iFinal = i;
      final String streamName2 = streamName + i;
      database.execute(connection -> {
        connection.createStatement()
            .execute(
                createTableQuery(getFullyQualifiedTableName(TABLE_NAME + iFinal),
                    "id INTEGER, name VARCHAR(200)", ""));
        connection.createStatement()
            .execute(String.format("INSERT INTO %s(id, name) VALUES (1,'picard')",
                getFullyQualifiedTableName(TABLE_NAME + iFinal)));
        connection.createStatement()
            .execute(String.format("INSERT INTO %s(id, name) VALUES (2, 'crusher')",
                getFullyQualifiedTableName(TABLE_NAME + iFinal)));
        connection.createStatement()
            .execute(String.format("INSERT INTO %s(id, name) VALUES (3, 'vash')",
                getFullyQualifiedTableName(TABLE_NAME + iFinal)));
      });
      catalog.getStreams().add(CatalogHelpers.createConfiguredAirbyteStream(
          streamName2,
          getDefaultNamespace(),
          Field.of(COL_ID, JsonSchemaType.NUMBER),
          Field.of(COL_NAME, JsonSchemaType.STRING)));

      expectedMessages.addAll(getAirbyteMessagesSecondSync(streamName2));
    }

    final List<AirbyteMessage> actualMessages = MoreIterators
        .toList(source.read(config, catalog, null));

    setEmittedAtToNull(actualMessages);

    assertEquals(expectedMessages.size(), actualMessages.size());
    assertTrue(expectedMessages.containsAll(actualMessages));
    assertTrue(actualMessages.containsAll(expectedMessages));
  }

  protected List<AirbyteMessage> getAirbyteMessagesSecondSync(final String streamName2) {
    return getTestMessages()
        .stream()
        .map(Jsons::clone)
        .peek(m -> {
          m.getRecord().setStream(streamName2);
          m.getRecord().setNamespace(getDefaultNamespace());
          ((ObjectNode) m.getRecord().getData()).remove(COL_UPDATED_AT);
          ((ObjectNode) m.getRecord().getData()).replace(COL_ID,
              convertIdBasedOnDatabase(m.getRecord().getData().get(COL_ID).asInt()));
        })
        .collect(Collectors.toList());

  }

  @Test
  void testTablesWithQuoting() throws Exception {
    final ConfiguredAirbyteStream streamForTableWithSpaces = createTableWithSpaces();

    final ConfiguredAirbyteCatalog catalog = new ConfiguredAirbyteCatalog()
        .withStreams(List.of(
            getConfiguredCatalogWithOneStream(getDefaultNamespace()).getStreams().get(0),
            streamForTableWithSpaces));
    final List<AirbyteMessage> actualMessages = MoreIterators
        .toList(source.read(config, catalog, null));

    setEmittedAtToNull(actualMessages);

    final List<AirbyteMessage> expectedMessages = new ArrayList<>(getTestMessages());
    expectedMessages.addAll(getAirbyteMessagesForTablesWithQuoting(streamForTableWithSpaces));

    assertEquals(expectedMessages.size(), actualMessages.size());
    assertTrue(expectedMessages.containsAll(actualMessages));
    assertTrue(actualMessages.containsAll(expectedMessages));
  }

  protected List<AirbyteMessage> getAirbyteMessagesForTablesWithQuoting(final ConfiguredAirbyteStream streamForTableWithSpaces) {
    return getTestMessages()
        .stream()
        .map(Jsons::clone)
        .peek(m -> {
          m.getRecord().setStream(streamForTableWithSpaces.getStream().getName());
          ((ObjectNode) m.getRecord().getData()).set(COL_LAST_NAME_WITH_SPACE,
              ((ObjectNode) m.getRecord().getData()).remove(COL_NAME));
          ((ObjectNode) m.getRecord().getData()).remove(COL_UPDATED_AT);
          ((ObjectNode) m.getRecord().getData()).replace(COL_ID,
              convertIdBasedOnDatabase(m.getRecord().getData().get(COL_ID).asInt()));
        })
        .collect(Collectors.toList());
  }

  @SuppressWarnings("ResultOfMethodCallIgnored")
  @Test
  void testReadFailure() {
    final ConfiguredAirbyteStream spiedAbStream = spy(
        getConfiguredCatalogWithOneStream(getDefaultNamespace()).getStreams().get(0));
    final ConfiguredAirbyteCatalog catalog = new ConfiguredAirbyteCatalog()
        .withStreams(List.of(spiedAbStream));
    doCallRealMethod().doThrow(new RuntimeException()).when(spiedAbStream).getStream();

    assertThrows(RuntimeException.class, () -> source.read(config, catalog, null));
  }

  @Test
  void testIncrementalNoPreviousState() throws Exception {
    incrementalCursorCheck(
        COL_ID,
        null,
        "3",
        getTestMessages());
  }

  @Test
  void testIncrementalIntCheckCursor() throws Exception {
    incrementalCursorCheck(
        COL_ID,
        "2",
        "3",
        List.of(getTestMessages().get(2)));
  }

  @Test
  void testIncrementalStringCheckCursor() throws Exception {
    incrementalCursorCheck(
        COL_NAME,
        "patent",
        "vash",
        List.of(getTestMessages().get(0), getTestMessages().get(2)));
  }

  @Test
  void testIncrementalStringCheckCursorSpaceInColumnName() throws Exception {
    final ConfiguredAirbyteStream streamWithSpaces = createTableWithSpaces();

    final List<AirbyteMessage> expectedRecordMessages = getAirbyteMessagesCheckCursorSpaceInColumnName(streamWithSpaces);
    incrementalCursorCheck(
        COL_LAST_NAME_WITH_SPACE,
        COL_LAST_NAME_WITH_SPACE,
        "patent",
        "vash",
        expectedRecordMessages,
        streamWithSpaces);
  }

  protected List<AirbyteMessage> getAirbyteMessagesCheckCursorSpaceInColumnName(final ConfiguredAirbyteStream streamWithSpaces) {
    final AirbyteMessage firstMessage = getTestMessages().get(0);
    firstMessage.getRecord().setStream(streamWithSpaces.getStream().getName());
    ((ObjectNode) firstMessage.getRecord().getData()).remove(COL_UPDATED_AT);
    ((ObjectNode) firstMessage.getRecord().getData()).set(COL_LAST_NAME_WITH_SPACE,
        ((ObjectNode) firstMessage.getRecord().getData()).remove(COL_NAME));

    final AirbyteMessage secondMessage = getTestMessages().get(2);
    secondMessage.getRecord().setStream(streamWithSpaces.getStream().getName());
    ((ObjectNode) secondMessage.getRecord().getData()).remove(COL_UPDATED_AT);
    ((ObjectNode) secondMessage.getRecord().getData()).set(COL_LAST_NAME_WITH_SPACE,
        ((ObjectNode) secondMessage.getRecord().getData()).remove(COL_NAME));

    return List.of(firstMessage, secondMessage);
  }

  @Test
  void testIncrementalDateCheckCursor() throws Exception {
    incrementalDateCheck();
  }

  protected void incrementalDateCheck() throws Exception {
    incrementalCursorCheck(
        COL_UPDATED_AT,
        "2005-10-18T00:00:00Z",
        "2006-10-19T00:00:00Z",
        List.of(getTestMessages().get(1), getTestMessages().get(2)));
  }

  @Test
  void testIncrementalCursorChanges() throws Exception {
    incrementalCursorCheck(
        COL_ID,
        COL_NAME,
        // cheesing this value a little bit. in the correct implementation this initial cursor value should
        // be ignored because the cursor field changed. setting it to a value that if used, will cause
        // records to (incorrectly) be filtered out.
        "data",
        "vash",
        getTestMessages());
  }

  @Test
  void testReadOneTableIncrementallyTwice() throws Exception {
    final String namespace = getDefaultNamespace();
    final ConfiguredAirbyteCatalog configuredCatalog = getConfiguredCatalogWithOneStream(namespace);
    configuredCatalog.getStreams().forEach(airbyteStream -> {
      airbyteStream.setSyncMode(SyncMode.INCREMENTAL);
      airbyteStream.setCursorField(List.of(COL_ID));
      airbyteStream.setDestinationSyncMode(DestinationSyncMode.APPEND);
    });

    final List<AirbyteMessage> actualMessagesFirstSync = MoreIterators
        .toList(source.read(config, configuredCatalog, createEmptyState(streamName, namespace)));

    final Optional<AirbyteMessage> stateAfterFirstSyncOptional = actualMessagesFirstSync.stream()
        .filter(r -> r.getType() == Type.STATE).findFirst();
    assertTrue(stateAfterFirstSyncOptional.isPresent());

    executeStatementReadIncrementallyTwice();

    final List<AirbyteMessage> actualMessagesSecondSync = MoreIterators
        .toList(source.read(config, configuredCatalog, extractState(stateAfterFirstSyncOptional.get())));

    assertEquals(2,
        (int) actualMessagesSecondSync.stream().filter(r -> r.getType() == Type.RECORD).count());
    final List<AirbyteMessage> expectedMessages = getExpectedAirbyteMessagesSecondSync(namespace);

    setEmittedAtToNull(actualMessagesSecondSync);

    assertEquals(expectedMessages.size(), actualMessagesSecondSync.size());
    assertTrue(expectedMessages.containsAll(actualMessagesSecondSync));
    assertTrue(actualMessagesSecondSync.containsAll(expectedMessages));
  }

  protected void executeStatementReadIncrementallyTwice() throws SQLException {
    database.execute(connection -> {
      connection.createStatement().execute(
          String.format("INSERT INTO %s(id, name, updated_at) VALUES (4,'riker', '2006-10-19')",
              getFullyQualifiedTableName(TABLE_NAME)));
      connection.createStatement().execute(
          String.format("INSERT INTO %s(id, name, updated_at) VALUES (5, 'data', '2006-10-19')",
              getFullyQualifiedTableName(TABLE_NAME)));
    });
  }

  protected List<AirbyteMessage> getExpectedAirbyteMessagesSecondSync(final String namespace) {
    final List<AirbyteMessage> expectedMessages = new ArrayList<>();
    expectedMessages.add(new AirbyteMessage().withType(Type.RECORD)
        .withRecord(new AirbyteRecordMessage().withStream(streamName).withNamespace(namespace)
            .withData(Jsons.jsonNode(Map
                .of(COL_ID, ID_VALUE_4,
                    COL_NAME, "riker",
                    COL_UPDATED_AT, "2006-10-19T00:00:00Z")))));
    expectedMessages.add(new AirbyteMessage().withType(Type.RECORD)
        .withRecord(new AirbyteRecordMessage().withStream(streamName).withNamespace(namespace)
            .withData(Jsons.jsonNode(Map
                .of(COL_ID, ID_VALUE_5,
                    COL_NAME, "data",
                    COL_UPDATED_AT, "2006-10-19T00:00:00Z")))));
    final DbStreamState state = new DbStreamState()
        .withStreamName(streamName)
        .withStreamNamespace(namespace)
        .withCursorField(List.of(COL_ID))
        .withCursor("5");
    expectedMessages.addAll(createExpectedTestMessages(List.of(state)));
    return expectedMessages;
  }

  @Test
  void testReadMultipleTablesIncrementally() throws Exception {
    final String tableName2 = TABLE_NAME + 2;
    final String streamName2 = streamName + 2;
    database.execute(ctx -> {
      ctx.createStatement().execute(
          createTableQuery(getFullyQualifiedTableName(tableName2), "id INTEGER, name VARCHAR(200)", ""));
      ctx.createStatement().execute(
          String.format("INSERT INTO %s(id, name) VALUES (1,'picard')",
              getFullyQualifiedTableName(tableName2)));
      ctx.createStatement().execute(
          String.format("INSERT INTO %s(id, name) VALUES (2, 'crusher')",
              getFullyQualifiedTableName(tableName2)));
      ctx.createStatement().execute(
          String.format("INSERT INTO %s(id, name) VALUES (3, 'vash')",
              getFullyQualifiedTableName(tableName2)));
    });

    final String namespace = getDefaultNamespace();
    final ConfiguredAirbyteCatalog configuredCatalog = getConfiguredCatalogWithOneStream(
        namespace);
    configuredCatalog.getStreams().add(CatalogHelpers.createConfiguredAirbyteStream(
        streamName2,
        namespace,
        Field.of(COL_ID, JsonSchemaType.NUMBER),
        Field.of(COL_NAME, JsonSchemaType.STRING)));
    configuredCatalog.getStreams().forEach(airbyteStream -> {
      airbyteStream.setSyncMode(SyncMode.INCREMENTAL);
      airbyteStream.setCursorField(List.of(COL_ID));
      airbyteStream.setDestinationSyncMode(DestinationSyncMode.APPEND);
    });

    final List<AirbyteMessage> actualMessagesFirstSync = MoreIterators
        .toList(source.read(config, configuredCatalog, createEmptyState(streamName, namespace)));

    // get last state message.
    final Optional<AirbyteMessage> stateAfterFirstSyncOptional = actualMessagesFirstSync.stream()
        .filter(r -> r.getType() == Type.STATE)
        .reduce((first, second) -> second);
    assertTrue(stateAfterFirstSyncOptional.isPresent());

    // we know the second streams messages are the same as the first minus the updated at column. so we
    // cheat and generate the expected messages off of the first expected messages.
    final List<AirbyteMessage> secondStreamExpectedMessages = getAirbyteMessagesSecondStreamWithNamespace(streamName2);

    // Represents the state after the first stream has been updated
    final List<DbStreamState> expectedStateStreams1 = List.of(
        new DbStreamState()
            .withStreamName(streamName)
            .withStreamNamespace(namespace)
            .withCursorField(List.of(COL_ID))
            .withCursor("3"),
        new DbStreamState()
            .withStreamName(streamName2)
            .withStreamNamespace(namespace)
            .withCursorField(List.of(COL_ID)));

    // Represents the state after both streams have been updated
    final List<DbStreamState> expectedStateStreams2 = List.of(
        new DbStreamState()
            .withStreamName(streamName)
            .withStreamNamespace(namespace)
            .withCursorField(List.of(COL_ID))
            .withCursor("3"),
        new DbStreamState()
            .withStreamName(streamName2)
            .withStreamNamespace(namespace)
            .withCursorField(List.of(COL_ID))
            .withCursor("3"));

    final List<AirbyteMessage> expectedMessagesFirstSync = new ArrayList<>(getTestMessages());
    expectedMessagesFirstSync.add(createStateMessage(expectedStateStreams1.get(0), expectedStateStreams1));
    expectedMessagesFirstSync.addAll(secondStreamExpectedMessages);
    expectedMessagesFirstSync.add(createStateMessage(expectedStateStreams2.get(1), expectedStateStreams2));

    setEmittedAtToNull(actualMessagesFirstSync);

    assertEquals(expectedMessagesFirstSync.size(), actualMessagesFirstSync.size());
    assertTrue(expectedMessagesFirstSync.containsAll(actualMessagesFirstSync));
    assertTrue(actualMessagesFirstSync.containsAll(expectedMessagesFirstSync));
  }

  protected List<AirbyteMessage> getAirbyteMessagesSecondStreamWithNamespace(final String streamName2) {
    return getTestMessages()
        .stream()
        .map(Jsons::clone)
        .peek(m -> {
          m.getRecord().setStream(streamName2);
          ((ObjectNode) m.getRecord().getData()).remove(COL_UPDATED_AT);
          ((ObjectNode) m.getRecord().getData()).replace(COL_ID,
              convertIdBasedOnDatabase(m.getRecord().getData().get(COL_ID).asInt()));
        })
        .collect(Collectors.toList());
  }

  // when initial and final cursor fields are the same.
  protected void incrementalCursorCheck(
                                        final String cursorField,
                                        final String initialCursorValue,
                                        final String endCursorValue,
                                        final List<AirbyteMessage> expectedRecordMessages)
      throws Exception {
    incrementalCursorCheck(cursorField, cursorField, initialCursorValue, endCursorValue,
        expectedRecordMessages);
  }

  private void incrementalCursorCheck(
                                      final String initialCursorField,
                                      final String cursorField,
                                      final String initialCursorValue,
                                      final String endCursorValue,
                                      final List<AirbyteMessage> expectedRecordMessages)
      throws Exception {
    incrementalCursorCheck(initialCursorField, cursorField, initialCursorValue, endCursorValue,
        expectedRecordMessages,
        getConfiguredCatalogWithOneStream(getDefaultNamespace()).getStreams().get(0));
  }

  private void incrementalCursorCheck(
                                      final String initialCursorField,
                                      final String cursorField,
                                      final String initialCursorValue,
                                      final String endCursorValue,
                                      final List<AirbyteMessage> expectedRecordMessages,
                                      final ConfiguredAirbyteStream airbyteStream)
      throws Exception {
    airbyteStream.setSyncMode(SyncMode.INCREMENTAL);
    airbyteStream.setCursorField(List.of(cursorField));
    airbyteStream.setDestinationSyncMode(DestinationSyncMode.APPEND);

    final ConfiguredAirbyteCatalog configuredCatalog = new ConfiguredAirbyteCatalog()
        .withStreams(List.of(airbyteStream));

    final DbStreamState dbStreamState = new DbStreamState()
        .withStreamName(airbyteStream.getStream().getName())
        .withStreamNamespace(airbyteStream.getStream().getNamespace())
        .withCursorField(List.of(initialCursorField))
        .withCursor(initialCursorValue);

    final List<AirbyteMessage> actualMessages = MoreIterators
        .toList(source.read(config, configuredCatalog, Jsons.jsonNode(createState(List.of(dbStreamState)))));

    setEmittedAtToNull(actualMessages);

    final List<DbStreamState> expectedStreams = List.of(
        new DbStreamState()
            .withStreamName(airbyteStream.getStream().getName())
            .withStreamNamespace(airbyteStream.getStream().getNamespace())
            .withCursorField(List.of(cursorField))
            .withCursor(endCursorValue));
    final List<AirbyteMessage> expectedMessages = new ArrayList<>(expectedRecordMessages);
    expectedMessages.addAll(createExpectedTestMessages(expectedStreams));

    assertEquals(expectedMessages.size(), actualMessages.size());
    assertTrue(expectedMessages.containsAll(actualMessages));
    assertTrue(actualMessages.containsAll(expectedMessages));
  }

  // get catalog and perform a defensive copy.
  protected ConfiguredAirbyteCatalog getConfiguredCatalogWithOneStream(final String defaultNamespace) {
    final ConfiguredAirbyteCatalog catalog = CatalogHelpers.toDefaultConfiguredCatalog(getCatalog(defaultNamespace));
    // Filter to only keep the main stream name as configured stream
    catalog.withStreams(
        catalog.getStreams().stream().filter(s -> s.getStream().getName().equals(streamName))
            .collect(Collectors.toList()));
    return catalog;
  }

  protected AirbyteCatalog getCatalog(final String defaultNamespace) {
    return new AirbyteCatalog().withStreams(List.of(
        CatalogHelpers.createAirbyteStream(
            TABLE_NAME,
            defaultNamespace,
            Field.of(COL_ID, JsonSchemaType.INTEGER),
            Field.of(COL_NAME, JsonSchemaType.STRING),
            Field.of(COL_UPDATED_AT, JsonSchemaType.STRING))
            .withSupportedSyncModes(List.of(SyncMode.FULL_REFRESH, SyncMode.INCREMENTAL))
            .withSourceDefinedPrimaryKey(List.of(List.of(COL_ID))),
        CatalogHelpers.createAirbyteStream(
            TABLE_NAME_WITHOUT_PK,
            defaultNamespace,
            Field.of(COL_ID, JsonSchemaType.INTEGER),
            Field.of(COL_NAME, JsonSchemaType.STRING),
            Field.of(COL_UPDATED_AT, JsonSchemaType.STRING))
            .withSupportedSyncModes(List.of(SyncMode.FULL_REFRESH, SyncMode.INCREMENTAL))
            .withSourceDefinedPrimaryKey(Collections.emptyList()),
        CatalogHelpers.createAirbyteStream(
            TABLE_NAME_COMPOSITE_PK,
            defaultNamespace,
            Field.of(COL_FIRST_NAME, JsonSchemaType.STRING),
            Field.of(COL_LAST_NAME, JsonSchemaType.STRING),
            Field.of(COL_UPDATED_AT, JsonSchemaType.STRING))
            .withSupportedSyncModes(List.of(SyncMode.FULL_REFRESH, SyncMode.INCREMENTAL))
            .withSourceDefinedPrimaryKey(
                List.of(List.of(COL_FIRST_NAME), List.of(COL_LAST_NAME)))));
  }

  protected List<AirbyteMessage> getTestMessages() {
    return List.of(
        new AirbyteMessage().withType(Type.RECORD)
            .withRecord(new AirbyteRecordMessage().withStream(streamName).withNamespace(getDefaultNamespace())
                .withData(Jsons.jsonNode(Map
                    .of(COL_ID, ID_VALUE_1,
                        COL_NAME, "picard",
                        COL_UPDATED_AT, "2004-10-19T00:00:00Z")))),
        new AirbyteMessage().withType(Type.RECORD)
            .withRecord(new AirbyteRecordMessage().withStream(streamName).withNamespace(getDefaultNamespace())
                .withData(Jsons.jsonNode(Map
                    .of(COL_ID, ID_VALUE_2,
                        COL_NAME, "crusher",
                        COL_UPDATED_AT,
                        "2005-10-19T00:00:00Z")))),
        new AirbyteMessage().withType(Type.RECORD)
            .withRecord(new AirbyteRecordMessage().withStream(streamName).withNamespace(getDefaultNamespace())
                .withData(Jsons.jsonNode(Map
                    .of(COL_ID, ID_VALUE_3,
                        COL_NAME, "vash",
                        COL_UPDATED_AT, "2006-10-19T00:00:00Z")))));
  }

  protected List<AirbyteMessage> createExpectedTestMessages(final List<DbStreamState> states) {
    return supportsPerStream()
        ? states.stream()
            .map(s -> new AirbyteMessage().withType(Type.STATE)
                .withState(
                    new AirbyteStateMessage().withType(AirbyteStateType.STREAM)
                        .withStream(new AirbyteStreamState()
                            .withStreamDescriptor(new StreamDescriptor().withNamespace(s.getStreamNamespace()).withName(s.getStreamName()))
                            .withStreamState(Jsons.jsonNode(s)))
                        .withData(Jsons.jsonNode(new DbState().withCdc(false).withStreams(states)))))
            .collect(
                Collectors.toList())
        : List.of(new AirbyteMessage().withType(Type.STATE).withState(new AirbyteStateMessage().withType(AirbyteStateType.LEGACY)
            .withData(Jsons.jsonNode(new DbState().withCdc(false).withStreams(states)))));
  }

  protected List<AirbyteStateMessage> createState(final List<DbStreamState> states) {
    return supportsPerStream()
        ? states.stream()
            .map(s -> new AirbyteStateMessage().withType(AirbyteStateType.STREAM)
                .withStream(new AirbyteStreamState()
                    .withStreamDescriptor(new StreamDescriptor().withNamespace(s.getStreamNamespace()).withName(s.getStreamName()))
                    .withStreamState(Jsons.jsonNode(s))))
            .collect(
                Collectors.toList())
        : List.of(new AirbyteStateMessage().withType(AirbyteStateType.LEGACY).withData(Jsons.jsonNode(new DbState().withStreams(states))));
  }

  protected ConfiguredAirbyteStream createTableWithSpaces() throws SQLException {
    final String tableNameWithSpaces = TABLE_NAME_WITH_SPACES + "2";
    final String streamName2 = tableNameWithSpaces;

    database.execute(connection -> {
      connection.createStatement()
          .execute(
              createTableQuery(getFullyQualifiedTableName(
                  sourceOperations.enquoteIdentifier(connection, tableNameWithSpaces)),
                  "id INTEGER, " + sourceOperations
                      .enquoteIdentifier(connection, COL_LAST_NAME_WITH_SPACE)
                      + " VARCHAR(200)",
                  ""));
      connection.createStatement()
          .execute(String.format("INSERT INTO %s(id, %s) VALUES (1,'picard')",
              getFullyQualifiedTableName(
                  sourceOperations.enquoteIdentifier(connection, tableNameWithSpaces)),
              sourceOperations.enquoteIdentifier(connection, COL_LAST_NAME_WITH_SPACE)));
      connection.createStatement()
          .execute(String.format("INSERT INTO %s(id, %s) VALUES (2, 'crusher')",
              getFullyQualifiedTableName(
                  sourceOperations.enquoteIdentifier(connection, tableNameWithSpaces)),
              sourceOperations.enquoteIdentifier(connection, COL_LAST_NAME_WITH_SPACE)));
      connection.createStatement()
          .execute(String.format("INSERT INTO %s(id, %s) VALUES (3, 'vash')",
              getFullyQualifiedTableName(
                  sourceOperations.enquoteIdentifier(connection, tableNameWithSpaces)),
              sourceOperations.enquoteIdentifier(connection, COL_LAST_NAME_WITH_SPACE)));
    });

    return CatalogHelpers.createConfiguredAirbyteStream(
        streamName2,
        getDefaultNamespace(),
        Field.of(COL_ID, JsonSchemaType.NUMBER),
        Field.of(COL_LAST_NAME_WITH_SPACE, JsonSchemaType.STRING));
  }

  public String getFullyQualifiedTableName(final String tableName) {
    return sourceOperations.getFullyQualifiedTableName(getDefaultSchemaName(), tableName);
  }

  public void createSchemas() throws SQLException {
    if (supportsSchemas()) {
      for (final String schemaName : TEST_SCHEMAS) {
        final String createSchemaQuery = String.format("CREATE SCHEMA %s;", schemaName);
        database.execute(connection -> connection.createStatement().execute(createSchemaQuery));
      }
    }
  }

  public void dropSchemas() throws SQLException {
    if (supportsSchemas()) {
      for (final String schemaName : TEST_SCHEMAS) {
        final String dropSchemaQuery = String
            .format(DROP_SCHEMA_QUERY, schemaName);
        database.execute(connection -> connection.createStatement().execute(dropSchemaQuery));
      }
    }
  }

  private JsonNode convertIdBasedOnDatabase(final int idValue) {
    final var driverClass = getDriverClass().toLowerCase();
    if (driverClass.contains("oracle") || driverClass.contains("snowflake")) {
      return Jsons.jsonNode(BigDecimal.valueOf(idValue));
    } else {
      return Jsons.jsonNode(idValue);
    }
  }

  private String getDefaultSchemaName() {
    return supportsSchemas() ? SCHEMA_NAME : null;
  }

  protected String getDefaultNamespace() {
    // mysql does not support schemas. it namespaces using database names instead.
    if (getDriverClass().toLowerCase().contains("mysql") || getDriverClass().toLowerCase().contains("clickhouse")) {
      return config.get(JdbcUtils.DATABASE_KEY).asText();
    } else {
      return SCHEMA_NAME;
    }
  }

  protected static void setEmittedAtToNull(final Iterable<AirbyteMessage> messages) {
    for (final AirbyteMessage actualMessage : messages) {
      if (actualMessage.getRecord() != null) {
        actualMessage.getRecord().setEmittedAt(null);
      }
    }
  }

  /**
   * Tests whether the connector under test supports the per-stream state format or should use the
   * legacy format for data generated by this test.
   *
   * @return {@code true} if the connector supports the per-stream state format or {@code false} if it
   *         does not support the per-stream state format (e.g. legacy format supported). Default
   *         value is {@code false}.
   */
  protected boolean supportsPerStream() {
    return false;
  }

  /**
   * Creates empty state with the provided stream name and namespace.
   *
   * @param streamName The stream name.
   * @param streamNamespace The stream namespace.
   * @return {@link JsonNode} representation of the generated empty state.
   */
  protected JsonNode createEmptyState(final String streamName, final String streamNamespace) {
    if (supportsPerStream()) {
      final AirbyteStateMessage airbyteStateMessage = new AirbyteStateMessage()
          .withType(AirbyteStateType.STREAM)
          .withStream(new AirbyteStreamState().withStreamDescriptor(new StreamDescriptor().withName(streamName).withNamespace(streamNamespace)));
      return Jsons.jsonNode(List.of(airbyteStateMessage));
    } else {
      final DbState dbState = new DbState()
          .withStreams(List.of(new DbStreamState().withStreamName(streamName).withStreamNamespace(streamNamespace)));
      return Jsons.jsonNode(dbState);
    }
  }

  /**
   * Extracts the state component from the provided {@link AirbyteMessage} based on the value returned
   * by {@link #supportsPerStream()}.
   *
   * @param airbyteMessage An {@link AirbyteMessage} that contains state.
   * @return A {@link JsonNode} representation of the state contained in the {@link AirbyteMessage}.
   */
  protected JsonNode extractState(final AirbyteMessage airbyteMessage) {
    if (supportsPerStream()) {
      return Jsons.jsonNode(List.of(airbyteMessage.getState()));
    } else {
      return airbyteMessage.getState().getData();
    }
  }

  protected AirbyteMessage createStateMessage(final DbStreamState dbStreamState, final List<DbStreamState> legacyStates) {
    if (supportsPerStream()) {
      return new AirbyteMessage().withType(Type.STATE)
          .withState(
              new AirbyteStateMessage().withType(AirbyteStateType.STREAM)
                  .withStream(new AirbyteStreamState()
                      .withStreamDescriptor(new StreamDescriptor().withNamespace(dbStreamState.getStreamNamespace())
                          .withName(dbStreamState.getStreamName()))
                      .withStreamState(Jsons.jsonNode(dbStreamState)))
                  .withData(Jsons.jsonNode(new DbState().withCdc(false).withStreams(legacyStates))));
    } else {
      return new AirbyteMessage().withType(Type.STATE).withState(new AirbyteStateMessage().withType(AirbyteStateType.LEGACY)
          .withData(Jsons.jsonNode(new DbState().withCdc(false).withStreams(legacyStates))));
    }
  }

  public static void setEnv(final String key, final String value) {
    try {
      final Map<String, String> env = System.getenv();
      final Class<?> cl = env.getClass();
      final java.lang.reflect.Field field = cl.getDeclaredField("m");
      field.setAccessible(true);
      final Map<String, String> writableEnv = (Map<String, String>) field.get(env);
      writableEnv.put(key, value);
    } catch (final Exception e) {
      throw new IllegalStateException("Failed to set environment variable", e);
    }
  }

}<|MERGE_RESOLUTION|>--- conflicted
+++ resolved
@@ -293,8 +293,6 @@
   }
 
   @Test
-<<<<<<< HEAD
-=======
   void testCheckFailure() throws Exception {
     ((ObjectNode) config).put(JdbcUtils.PASSWORD_KEY, "fake");
     final AirbyteConnectionStatus actual = source.check(config);
@@ -302,7 +300,6 @@
   }
 
   @Test
->>>>>>> 67333aa3
   void testDiscover() throws Exception {
     final AirbyteCatalog actual = filterOutOtherSchemas(source.discover(config));
     final AirbyteCatalog expected = getCatalog(getDefaultNamespace());
