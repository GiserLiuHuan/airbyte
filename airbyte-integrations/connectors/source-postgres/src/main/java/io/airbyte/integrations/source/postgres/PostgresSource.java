/*
 * Copyright (c) 2023 Airbyte, Inc., all rights reserved.
 */

package io.airbyte.integrations.source.postgres;

import static io.airbyte.db.jdbc.JdbcUtils.AMPERSAND;
import static io.airbyte.db.jdbc.JdbcUtils.EQUALS;
import static io.airbyte.db.jdbc.JdbcUtils.PLATFORM_DATA_INCREASE_FACTOR;
import static io.airbyte.integrations.debezium.AirbyteDebeziumHandler.shouldUseCDC;
import static io.airbyte.integrations.source.jdbc.JdbcSSLConnectionUtils.CLIENT_KEY_STORE_PASS;
import static io.airbyte.integrations.source.jdbc.JdbcSSLConnectionUtils.CLIENT_KEY_STORE_URL;
import static io.airbyte.integrations.source.jdbc.JdbcSSLConnectionUtils.PARAM_CA_CERTIFICATE;
import static io.airbyte.integrations.source.jdbc.JdbcSSLConnectionUtils.parseSSLConfig;
import static io.airbyte.integrations.source.postgres.PostgresQueryUtils.NULL_CURSOR_VALUE_NO_SCHEMA_QUERY;
import static io.airbyte.integrations.source.postgres.PostgresQueryUtils.NULL_CURSOR_VALUE_WITH_SCHEMA_QUERY;
import static io.airbyte.integrations.source.postgres.PostgresQueryUtils.ROW_COUNT_RESULT_COL;
import static io.airbyte.integrations.source.postgres.PostgresQueryUtils.TABLE_ESTIMATE_QUERY;
import static io.airbyte.integrations.source.postgres.PostgresQueryUtils.TOTAL_BYTES_RESULT_COL;
import static io.airbyte.integrations.source.relationaldb.RelationalDbQueryUtils.getFullyQualifiedTableNameWithQuoting;
import static io.airbyte.integrations.source.relationaldb.RelationalDbQueryUtils.getIdentifierWithQuoting;
import static io.airbyte.integrations.util.PostgresSslConnectionUtils.PARAM_SSL_MODE;
import static java.util.stream.Collectors.toList;
import static java.util.stream.Collectors.toSet;

import com.fasterxml.jackson.databind.JsonNode;
import com.google.common.annotations.VisibleForTesting;
import com.google.common.base.Preconditions;
import com.google.common.collect.ImmutableMap;
import com.google.common.collect.ImmutableSet;
import datadog.trace.api.Trace;
import io.airbyte.commons.exceptions.ConfigErrorException;
import io.airbyte.commons.features.EnvVariableFeatureFlags;
import io.airbyte.commons.features.FeatureFlags;
import io.airbyte.commons.functional.CheckedConsumer;
import io.airbyte.commons.functional.CheckedFunction;
import io.airbyte.commons.json.Jsons;
import io.airbyte.commons.util.AutoCloseableIterator;
import io.airbyte.commons.util.AutoCloseableIterators;
import io.airbyte.db.factory.DatabaseDriver;
import io.airbyte.db.jdbc.JdbcDatabase;
import io.airbyte.db.jdbc.JdbcUtils;
import io.airbyte.db.jdbc.streaming.AdaptiveStreamingQueryConfig;
import io.airbyte.integrations.base.AirbyteTraceMessageUtility;
import io.airbyte.integrations.base.IntegrationRunner;
import io.airbyte.integrations.base.Source;
import io.airbyte.integrations.base.ssh.SshWrappedSource;
import io.airbyte.integrations.debezium.AirbyteDebeziumHandler;
import io.airbyte.integrations.debezium.internals.postgres.PostgresCdcTargetPosition;
import io.airbyte.integrations.debezium.internals.postgres.PostgresDebeziumStateUtil;
import io.airbyte.integrations.debezium.internals.postgres.PostgresReplicationConnection;
import io.airbyte.integrations.source.jdbc.AbstractJdbcSource;
import io.airbyte.integrations.source.jdbc.JdbcSSLConnectionUtils;
import io.airbyte.integrations.source.jdbc.JdbcSSLConnectionUtils.SslMode;
import io.airbyte.integrations.source.jdbc.dto.JdbcPrivilegeDto;
import io.airbyte.integrations.source.relationaldb.CursorInfo;
import io.airbyte.integrations.source.relationaldb.TableInfo;
import io.airbyte.integrations.source.relationaldb.state.StateManager;
import io.airbyte.integrations.util.HostPortResolver;
import io.airbyte.protocol.models.CommonField;
import io.airbyte.protocol.models.v0.AirbyteCatalog;
import io.airbyte.protocol.models.v0.AirbyteConnectionStatus;
import io.airbyte.protocol.models.v0.AirbyteConnectionStatus.Status;
import io.airbyte.protocol.models.v0.AirbyteEstimateTraceMessage.Type;
import io.airbyte.protocol.models.v0.AirbyteMessage;
import io.airbyte.protocol.models.v0.AirbyteStateMessage.AirbyteStateType;
import io.airbyte.protocol.models.v0.AirbyteStream;
import io.airbyte.protocol.models.v0.AirbyteStreamNameNamespacePair;
import io.airbyte.protocol.models.v0.ConfiguredAirbyteCatalog;
import io.airbyte.protocol.models.v0.ConfiguredAirbyteStream;
import java.net.URI;
import java.net.URISyntaxException;
import java.nio.file.Path;
import java.sql.Connection;
import java.sql.PreparedStatement;
import java.sql.SQLException;
import java.time.Duration;
import java.time.Instant;
import java.util.ArrayList;
import java.util.Collections;
import java.util.List;
import java.util.Map;
import java.util.Objects;
import java.util.OptionalLong;
import java.util.Set;
import java.util.function.Supplier;
import java.util.stream.Collectors;
import org.apache.commons.lang3.StringUtils;
import org.slf4j.Logger;
import org.slf4j.LoggerFactory;

public class PostgresSource extends AbstractJdbcSource<PostgresType> implements Source {

  private static final Logger LOGGER = LoggerFactory.getLogger(PostgresSource.class);
  private static final int INTERMEDIATE_STATE_EMISSION_FREQUENCY = 10_000;
  public static final String PARAM_SSLMODE = "sslmode";
  public static final String SSL_MODE = "ssl_mode";
  public static final String SSL_ROOT_CERT = "sslrootcert";

  static final String DRIVER_CLASS = DatabaseDriver.POSTGRESQL.getDriverClassName();
  public static final String CA_CERTIFICATE_PATH = "ca_certificate_path";
  public static final String SSL_KEY = "sslkey";
  public static final String SSL_PASSWORD = "sslpassword";
  public static final String MODE = "mode";

<<<<<<< HEAD
=======
  private List<String> schemas;

  private Set<AirbyteStreamNameNamespacePair> publicizedTablesInCdc;
>>>>>>> b60f4e2d
  private final FeatureFlags featureFlags;
  private static final Set<String> INVALID_CDC_SSL_MODES = ImmutableSet.of("allow", "prefer");
  private int stateEmissionFrequency;

  public static Source sshWrappedSource() {
    return new SshWrappedSource(new PostgresSource(), JdbcUtils.HOST_LIST_KEY, JdbcUtils.PORT_LIST_KEY, "security");
  }

  PostgresSource() {
    super(DRIVER_CLASS, AdaptiveStreamingQueryConfig::new, new PostgresSourceOperations());
    this.featureFlags = new EnvVariableFeatureFlags();
    this.stateEmissionFrequency = INTERMEDIATE_STATE_EMISSION_FREQUENCY;
  }

  @Override
  public JsonNode toDatabaseConfig(final JsonNode config) {
    final List<String> additionalParameters = new ArrayList<>();

    final String encodedDatabaseName = HostPortResolver.encodeValue(config.get(JdbcUtils.DATABASE_KEY).asText());

    final StringBuilder jdbcUrl = new StringBuilder(String.format("jdbc:postgresql://%s:%s/%s?",
        config.get(JdbcUtils.HOST_KEY).asText(),
        config.get(JdbcUtils.PORT_KEY).asText(),
        encodedDatabaseName));

    if (config.get(JdbcUtils.JDBC_URL_PARAMS_KEY) != null && !config.get(JdbcUtils.JDBC_URL_PARAMS_KEY).asText().isEmpty()) {
      jdbcUrl.append(config.get(JdbcUtils.JDBC_URL_PARAMS_KEY).asText()).append(AMPERSAND);
    }

    final Map<String, String> sslParameters = parseSSLConfig(config);
    if (config.has(PARAM_SSL_MODE) && config.get(PARAM_SSL_MODE).has(PARAM_CA_CERTIFICATE)) {
      sslParameters.put(CA_CERTIFICATE_PATH,
          JdbcSSLConnectionUtils.fileFromCertPem(config.get(PARAM_SSL_MODE).get(PARAM_CA_CERTIFICATE).asText()).toString());
      LOGGER.debug("root ssl ca crt file: {}", sslParameters.get(CA_CERTIFICATE_PATH));
    }

    if (config.has(JdbcUtils.SCHEMAS_KEY) && config.get(JdbcUtils.SCHEMAS_KEY).isArray()) {
      schemas = new ArrayList<>();
      for (final JsonNode schema : config.get(JdbcUtils.SCHEMAS_KEY)) {
        schemas.add(schema.asText());
      }
    }

    if (schemas != null && !schemas.isEmpty()) {
      additionalParameters.add("currentSchema=" + String.join(",", schemas));
    }

    additionalParameters.forEach(x -> jdbcUrl.append(x).append("&"));

    jdbcUrl.append(toJDBCQueryParams(sslParameters));
    LOGGER.debug("jdbc url: {}", jdbcUrl.toString());
    final ImmutableMap.Builder<Object, Object> configBuilder = ImmutableMap.builder()
        .put(JdbcUtils.USERNAME_KEY, config.get(JdbcUtils.USERNAME_KEY).asText())
        .put(JdbcUtils.JDBC_URL_KEY, jdbcUrl.toString());

    if (config.has(JdbcUtils.PASSWORD_KEY)) {
      configBuilder.put(JdbcUtils.PASSWORD_KEY, config.get(JdbcUtils.PASSWORD_KEY).asText());
    }

    configBuilder.putAll(sslParameters);

    return Jsons.jsonNode(configBuilder.build());
  }

  public String toJDBCQueryParams(final Map<String, String> sslParams) {
    return Objects.isNull(sslParams) ? ""
        : sslParams.entrySet()
            .stream()
            .map((entry) -> {
              try {
                final String result = switch (entry.getKey()) {
                  case JdbcSSLConnectionUtils.SSL_MODE -> PARAM_SSLMODE + EQUALS + toSslJdbcParam(SslMode.valueOf(entry.getValue()));
                  case CA_CERTIFICATE_PATH -> SSL_ROOT_CERT + EQUALS + entry.getValue();
                  case CLIENT_KEY_STORE_URL -> SSL_KEY + EQUALS + Path.of(new URI(entry.getValue()));
                  case CLIENT_KEY_STORE_PASS -> SSL_PASSWORD + EQUALS + entry.getValue();
                  default -> "";
                };
                return result;
              } catch (final URISyntaxException e) {
                throw new IllegalArgumentException("unable to convert to URI", e);
              }
            })
            .filter(s -> Objects.nonNull(s) && !s.isEmpty())
            .collect(Collectors.joining(JdbcUtils.AMPERSAND));
  }

  @Override
  public Set<String> getExcludedInternalNameSpaces() {
    return Set.of("information_schema", "pg_catalog", "pg_internal", "catalog_history");
  }

  @Override
  protected Set<String> getExcludedViews() {
    return Set.of("pg_stat_statements", "pg_stat_statements_info");
  }

  @Override
  @Trace(operationName = DISCOVER_TRACE_OPERATION_NAME)
  public AirbyteCatalog discover(final JsonNode config) throws Exception {
    final AirbyteCatalog catalog = super.discover(config);

    if (PostgresUtils.isCdc(config)) {
      final List<AirbyteStream> streams = catalog.getStreams().stream()
          .map(PostgresCdcCatalogHelper::overrideSyncModes)
          .map(PostgresCdcCatalogHelper::removeIncrementalWithoutPk)
          .map(PostgresCdcCatalogHelper::setIncrementalToSourceDefined)
          .map(PostgresCdcCatalogHelper::addCdcMetadataColumns)
          // If we're in CDC mode and a stream is not in the publication, the user should only be able to sync this in FULL_REFRESH mode
          .map(stream -> PostgresCdcCatalogHelper.setFullRefreshForNonPublicationStreams(stream, publicizedTablesInCdc))
          .collect(toList());

      catalog.setStreams(streams);
    }

    return catalog;
  }

  @Override
<<<<<<< HEAD
  public List<TableInfo<CommonField<PostgresType>>> discoverInternal(final JdbcDatabase database) throws Exception {
    final List<TableInfo<CommonField<PostgresType>>> rawTables = super.discoverInternal(database);
    final Set<AirbyteStreamNameNamespacePair> publicizedTablesInCdc = PostgresCdcCatalogHelper.getPublicizedTables(database);
=======
  public JdbcDatabase createDatabase(final JsonNode config) throws SQLException {
    final JdbcDatabase database = super.createDatabase(config);
    this.publicizedTablesInCdc = PostgresCdcCatalogHelper.getPublicizedTables(database);
    return database;
  }
>>>>>>> b60f4e2d

  @Override
  public List<TableInfo<CommonField<PostgresType>>> discoverInternal(final JdbcDatabase database) throws Exception {
    return discoverRawTables(database);
  }

  @VisibleForTesting
  List<JsonNode> getReplicationSlot(final JdbcDatabase database, final JsonNode config) {
    try {
      return database.queryJsons(connection -> {
        final String sql = "SELECT * FROM pg_replication_slots WHERE slot_name = ? AND plugin = ? AND database = ?";
        final PreparedStatement ps = connection.prepareStatement(sql);
        ps.setString(1, config.get("replication_method").get("replication_slot").asText());
        ps.setString(2, PostgresUtils.getPluginValue(config.get("replication_method")));
        ps.setString(3, config.get(JdbcUtils.DATABASE_KEY).asText());

        LOGGER.info("Attempting to find the named replication slot using the query: {}", ps);

        return ps;
      }, sourceOperations::rowToJson);
    } catch (final SQLException e) {
      throw new RuntimeException(e);
    }
  }

  @Trace(operationName = CHECK_TRACE_OPERATION_NAME)
  @Override
  public List<CheckedConsumer<JdbcDatabase, Exception>> getCheckOperations(final JsonNode config)
      throws Exception {
    final List<CheckedConsumer<JdbcDatabase, Exception>> checkOperations = new ArrayList<>(
        super.getCheckOperations(config));

    if (PostgresUtils.isCdc(config)) {
      checkOperations.add(database -> {
        final List<JsonNode> matchingSlots = getReplicationSlot(database, config);

        if (matchingSlots.size() != 1) {
          throw new ConfigErrorException(
              "Expected exactly one replication slot but found " + matchingSlots.size()
                  + ". Please read the docs and add a replication slot to your database.");
        }

      });

      checkOperations.add(database -> {
        final List<JsonNode> matchingPublications = database.queryJsons(connection -> {
          final PreparedStatement ps = connection.prepareStatement("SELECT * FROM pg_publication WHERE pubname = ?");
          ps.setString(1, config.get("replication_method").get("publication").asText());
          LOGGER.info("Attempting to find the publication using the query: " + ps);
          return ps;
        }, sourceOperations::rowToJson);

        if (matchingPublications.size() != 1) {
          throw new ConfigErrorException(
              "Expected exactly one publication but found " + matchingPublications.size()
                  + ". Please read the docs and add a publication to your database.");
        }

      });

      checkOperations.add(database -> {
        PostgresUtils.checkFirstRecordWaitTime(config);
      });

      // Verify that a CDC connection can be created
      checkOperations.add(database -> {
        /**
         * TODO: Next line is required for SSL connections so the JDBC_URL is set with all required
         * parameters. This needs to be handle by createConnection function instead. Created issue
         * https://github.com/airbytehq/airbyte/issues/23380.
         */
        final JsonNode databaseConfig = database.getDatabaseConfig();
        // Empty try statement as we only need to verify that the connection can be created.
        try (final Connection connection = PostgresReplicationConnection.createConnection(databaseConfig)) {}
      });
    }

    return checkOperations;
  }

  @Override
  public List<AutoCloseableIterator<AirbyteMessage>> getIncrementalIterators(final JdbcDatabase database,
                                                                             final ConfiguredAirbyteCatalog catalog,
                                                                             final Map<String, TableInfo<CommonField<PostgresType>>> tableNameToTable,
                                                                             final StateManager stateManager,
                                                                             final Instant emittedAt) {
    final JsonNode sourceConfig = database.getSourceConfig();
    if (PostgresUtils.isCdc(sourceConfig) && shouldUseCDC(catalog)) {
      final Duration firstRecordWaitTime = PostgresUtils.getFirstRecordWaitTime(sourceConfig);
      LOGGER.info("First record waiting time: {} seconds", firstRecordWaitTime.getSeconds());

      final PostgresDebeziumStateUtil postgresDebeziumStateUtil = new PostgresDebeziumStateUtil();
      final JsonNode state =
          (stateManager.getCdcStateManager().getCdcState() == null || stateManager.getCdcStateManager().getCdcState().getState() == null) ? null
              : Jsons.clone(stateManager.getCdcStateManager().getCdcState().getState());

      final OptionalLong savedOffset = postgresDebeziumStateUtil.savedOffset(
          Jsons.clone(PostgresCdcProperties.getDebeziumDefaultProperties(database)),
          catalog,
          state,
          sourceConfig);

      // We should always be able to extract offset out of state if it's not null
      if (state != null && savedOffset.isEmpty()) {
        throw new RuntimeException(
            "Unable extract the offset out of state, State mutation might not be working. " + state.asText());
      }

      final boolean savedOffsetAfterReplicationSlotLSN = postgresDebeziumStateUtil.isSavedOffsetAfterReplicationSlotLSN(
          // We can assume that there will be only 1 replication slot cause before the sync starts for
          // Postgres CDC,
          // we run all the check operations and one of the check validates that the replication slot exists
          // and has only 1 entry
          getReplicationSlot(database, sourceConfig).get(0),
          savedOffset);

      if (!savedOffsetAfterReplicationSlotLSN) {
        LOGGER.warn("Saved offset is before Replication slot's confirmed_flush_lsn, Airbyte will trigger sync from scratch");
      } else if (PostgresUtils.shouldFlushAfterSync(sourceConfig)) {
        postgresDebeziumStateUtil.commitLSNToPostgresDatabase(database.getDatabaseConfig(),
            savedOffset,
            sourceConfig.get("replication_method").get("replication_slot").asText(),
            sourceConfig.get("replication_method").get("publication").asText(),
            PostgresUtils.getPluginValue(sourceConfig.get("replication_method")));
      }

      final AirbyteDebeziumHandler<Long> handler = new AirbyteDebeziumHandler<>(sourceConfig,
          PostgresCdcTargetPosition.targetPosition(database), false, firstRecordWaitTime);
      final PostgresCdcStateHandler postgresCdcStateHandler = new PostgresCdcStateHandler(stateManager);
      final List<ConfiguredAirbyteStream> streamsToSnapshot = identifyStreamsToSnapshot(catalog, stateManager);
      final Supplier<AutoCloseableIterator<AirbyteMessage>> incrementalIteratorSupplier = () -> handler.getIncrementalIterators(catalog,
          new PostgresCdcSavedInfoFetcher(savedOffsetAfterReplicationSlotLSN ? stateManager.getCdcStateManager().getCdcState() : null),
          postgresCdcStateHandler,
          new PostgresCdcConnectorMetadataInjector(),
          PostgresCdcProperties.getDebeziumDefaultProperties(database),
          emittedAt,
          false);
      if (!savedOffsetAfterReplicationSlotLSN || streamsToSnapshot.isEmpty()) {
        return Collections.singletonList(incrementalIteratorSupplier.get());
      }

      final AutoCloseableIterator<AirbyteMessage> snapshotIterator = handler.getSnapshotIterators(
          new ConfiguredAirbyteCatalog().withStreams(streamsToSnapshot), new PostgresCdcConnectorMetadataInjector(),
          PostgresCdcProperties.getSnapshotProperties(database), postgresCdcStateHandler, emittedAt);
      return Collections.singletonList(
          AutoCloseableIterators.concatWithEagerClose(snapshotIterator, AutoCloseableIterators.lazyIterator(incrementalIteratorSupplier)));

    } else {
      return super.getIncrementalIterators(database, catalog, tableNameToTable, stateManager, emittedAt);
    }
  }

  @Override
  public Set<JdbcPrivilegeDto> getPrivilegesTableForCurrentUser(final JdbcDatabase database,
                                                                final String schema)
      throws SQLException {
    final CheckedFunction<Connection, PreparedStatement, SQLException> statementCreator = connection -> {
      final PreparedStatement ps = connection.prepareStatement(
          """
                 SELECT nspname as table_schema,
                        relname as table_name
                 FROM   pg_class c
                 JOIN   pg_namespace n on c.relnamespace = n.oid
                 WHERE  has_table_privilege(c.oid, 'SELECT')
                 AND    has_schema_privilege(current_user, nspname, 'USAGE')
                 -- r = ordinary table, i = index, S = sequence, t = TOAST table, v = view, m = materialized view, c = composite type, f = foreign table, p = partitioned table, I = partitioned index
                 AND    relkind in ('r', 'm', 'v', 't', 'f', 'p')
                 and    ((? is null) OR nspname = ?)
          """);
      ps.setString(1, schema);
      ps.setString(2, schema);
      return ps;
    };

    return database.queryJsons(statementCreator, sourceOperations::rowToJson)
        .stream()
        .map(e -> JdbcPrivilegeDto.builder()
            .schemaName(e.get("table_schema").asText())
            .tableName(e.get("table_name").asText())
            .build())
        .collect(toSet());
  }

  @VisibleForTesting
  static String getUsername(final JsonNode databaseConfig) {
    final String jdbcUrl = databaseConfig.get(JdbcUtils.JDBC_URL_KEY).asText();
    final String username = databaseConfig.get(JdbcUtils.USERNAME_KEY).asText();

    // Azure Postgres server has this username pattern: <username>@<host>.
    // Inside Postgres, the true username is just <username>.
    // The jdbc_url is constructed in the toDatabaseConfig method.
    if (username.contains("@") && jdbcUrl.contains("azure.com:")) {
      final String[] tokens = username.split("@");
      final String postgresUsername = tokens[0];
      LOGGER.info("Azure username \"{}\" is detected; use \"{}\" to check permission", username, postgresUsername);
      return postgresUsername;
    }

    return username;
  }

<<<<<<< HEAD
  // TODO This is a temporary override so that the Postgres source can take advantage of per-stream
  // state
  @Override
  protected List<AirbyteStateMessage> generateEmptyInitialState(final JsonNode config) {
    if (!featureFlags.useStreamCapableState()) {
      return List.of(new AirbyteStateMessage()
          .withType(AirbyteStateType.LEGACY)
          .withData(Jsons.jsonNode(new DbState())));
    }
    if (getSupportedStateType(config) == AirbyteStateType.GLOBAL) {
      final AirbyteGlobalState globalState = new AirbyteGlobalState()
          .withSharedState(Jsons.jsonNode(new CdcState()))
          .withStreamStates(List.of());
      return List.of(new AirbyteStateMessage().withType(AirbyteStateType.GLOBAL).withGlobal(globalState));
    } else {
      return List.of(new AirbyteStateMessage()
          .withType(AirbyteStateType.STREAM)
          .withStream(new AirbyteStreamState()));
    }
=======
  @Override
  protected boolean isNotInternalSchema(final JsonNode jsonNode, final Set<String> internalSchemas) {
    return false;
>>>>>>> b60f4e2d
  }

  @Override
  protected AirbyteStateType getSupportedStateType(final JsonNode config) {
    if (!featureFlags.useStreamCapableState()) {
      return AirbyteStateType.LEGACY;
    }
    return PostgresUtils.isCdc(config) ? AirbyteStateType.GLOBAL : AirbyteStateType.STREAM;
  }

  @Override
  protected int getStateEmissionFrequency() {
    return this.stateEmissionFrequency;
  }

  @VisibleForTesting
  protected void setStateEmissionFrequencyForDebug(final int stateEmissionFrequency) {
    this.stateEmissionFrequency = stateEmissionFrequency;
  }

  public static void main(final String[] args) throws Exception {
    final Source source = PostgresSource.sshWrappedSource();
    LOGGER.info("starting source: {}", PostgresSource.class);
    new IntegrationRunner(source).run(args);
    LOGGER.info("completed source: {}", PostgresSource.class);
  }

  @Override
  @Trace(operationName = CHECK_TRACE_OPERATION_NAME)
  public AirbyteConnectionStatus check(final JsonNode config) throws Exception {
    if (PostgresUtils.isCdc(config)) {
      if (config.has(SSL_MODE) && config.get(SSL_MODE).has(MODE)) {
        final String sslModeValue = config.get(SSL_MODE).get(MODE).asText();
        if (INVALID_CDC_SSL_MODES.contains(sslModeValue)) {
          return new AirbyteConnectionStatus()
              .withStatus(Status.FAILED)
              .withMessage(String.format(
                  "In CDC replication mode ssl value '%s' is invalid. Please use one of the following SSL modes: disable, require, verify-ca, verify-full",
                  sslModeValue));
        }
      }
    }
    return super.check(config);
  }

  protected String toSslJdbcParam(final SslMode sslMode) {
    return toSslJdbcParamInternal(sslMode);
  }

  protected static String toSslJdbcParamInternal(final SslMode sslMode) {
    final var result = switch (sslMode) {
      case DISABLED -> org.postgresql.jdbc.SslMode.DISABLE.value;
      case ALLOWED -> org.postgresql.jdbc.SslMode.ALLOW.value;
      case PREFERRED -> org.postgresql.jdbc.SslMode.PREFER.value;
      case REQUIRED -> org.postgresql.jdbc.SslMode.REQUIRE.value;
      case VERIFY_CA -> org.postgresql.jdbc.SslMode.VERIFY_CA.value;
      case VERIFY_IDENTITY -> org.postgresql.jdbc.SslMode.VERIFY_FULL.value;
      default -> throw new IllegalArgumentException("unexpected ssl mode");
    };
    LOGGER.info("{} toSslJdbcParam {}", sslMode.name(), result);
    return result;
  }

  @Override
  protected boolean verifyCursorColumnValues(final JdbcDatabase database, final String schema, final String tableName, final String columnName)
      throws SQLException {
    final String query;
    final String resultColName = "nullValue";
    // Query: Only if cursor column allows null values, query whether it contains one
    if (StringUtils.isNotBlank(schema)) {
      query = String.format(NULL_CURSOR_VALUE_WITH_SCHEMA_QUERY,
          schema, tableName, columnName, schema, tableName, columnName, resultColName);
    } else {
      query = String.format(NULL_CURSOR_VALUE_NO_SCHEMA_QUERY,
          tableName, columnName, tableName, columnName, resultColName);
    }
    LOGGER.debug("null value query: {}", query);
    final List<JsonNode> jsonNodes = database.bufferedResultSetQuery(conn -> conn.createStatement().executeQuery(query),
        resultSet -> JdbcUtils.getDefaultSourceOperations().rowToJson(resultSet));
    Preconditions.checkState(jsonNodes.size() == 1);
    final boolean nullValExist = jsonNodes.get(0).get(resultColName.toLowerCase()).booleanValue(); // For some reason value in node is lowercase
    LOGGER.debug("null value exist: {}", nullValExist);
    return !nullValExist;
  }

  @Override
  protected void estimateFullRefreshSyncSize(final JdbcDatabase database,
                                             final ConfiguredAirbyteStream configuredAirbyteStream) {
    try {
      final String schemaName = configuredAirbyteStream.getStream().getNamespace();
      final String tableName = configuredAirbyteStream.getStream().getName();
      final String fullTableName =
          getFullyQualifiedTableNameWithQuoting(schemaName, tableName, getQuoteString());

      final List<JsonNode> tableEstimateResult = getFullTableEstimate(database, fullTableName, schemaName, tableName);

      if (!tableEstimateResult.isEmpty() && tableEstimateResult.get(0).has(ROW_COUNT_RESULT_COL) &&
          tableEstimateResult.get(0).has(TOTAL_BYTES_RESULT_COL)) {
        final long syncRowCount = tableEstimateResult.get(0).get(ROW_COUNT_RESULT_COL).asLong();
        final long syncByteCount = tableEstimateResult.get(0).get(TOTAL_BYTES_RESULT_COL).asLong();

        // The fast count query can return negative or otherwise invalid results for small tables. In this
        // case, we can skip emitting an
        // estimate trace altogether since the sync will likely complete quickly.
        if (syncRowCount <= 0) {
          return;
        }

        // Here, we double the bytes estimate to account for serialization. Perhaps a better way to do this
        // is to
        // read a row and Stringify it to better understand the accurate volume of data sent over the wire.
        // However, this approach doesn't account for different row sizes.
        AirbyteTraceMessageUtility.emitEstimateTrace(PLATFORM_DATA_INCREASE_FACTOR * syncByteCount, Type.STREAM, syncRowCount, tableName, schemaName);
        LOGGER.info(String.format("Estimate for table: %s : {sync_row_count: %s, sync_bytes: %s, total_table_row_count: %s, total_table_bytes: %s}",
            fullTableName, syncRowCount, syncByteCount, syncRowCount, syncByteCount));
      }
    } catch (final SQLException e) {
      LOGGER.warn("Error occurred while attempting to estimate sync size", e);
    }
  }

  @Override
  protected void estimateIncrementalSyncSize(final JdbcDatabase database,
                                             final ConfiguredAirbyteStream configuredAirbyteStream,
                                             final CursorInfo cursorInfo,
                                             final PostgresType cursorFieldType) {
    try {
      final String schemaName = configuredAirbyteStream.getStream().getNamespace();
      final String tableName = configuredAirbyteStream.getStream().getName();
      final String fullTableName =
          getFullyQualifiedTableNameWithQuoting(schemaName, tableName, getQuoteString());

      final List<JsonNode> tableEstimateResult = getFullTableEstimate(database, fullTableName, schemaName, tableName);

      final long tableRowCount = tableEstimateResult.get(0).get(ROW_COUNT_RESULT_COL).asLong();
      final long tableByteCount = tableEstimateResult.get(0).get(TOTAL_BYTES_RESULT_COL).asLong();

      // The fast count query can return negative or otherwise invalid results for small tables. In this
      // case, we can skip emitting an
      // estimate trace altogether since the sync will likely complete quickly.
      if (tableRowCount <= 0) {
        return;
      }

      final long syncRowCount;
      final long syncByteCount;

      syncRowCount = getIncrementalTableRowCount(database, fullTableName, cursorInfo, cursorFieldType);
      syncByteCount = (tableByteCount / tableRowCount) * syncRowCount;

      // Here, we double the bytes estimate to account for serialization. Perhaps a better way to do this
      // is to
      // read a row and Stringify it to better understand the accurate volume of data sent over the wire.
      // However, this approach doesn't account for different row sizes
      AirbyteTraceMessageUtility.emitEstimateTrace(PLATFORM_DATA_INCREASE_FACTOR * syncByteCount, Type.STREAM, syncRowCount, tableName, schemaName);
      LOGGER.info(String.format("Estimate for table: %s : {sync_row_count: %s, sync_bytes: %s, total_table_row_count: %s, total_table_bytes: %s}",
          fullTableName, syncRowCount, syncByteCount, tableRowCount, tableRowCount));
    } catch (final SQLException e) {
      LOGGER.warn("Error occurred while attempting to estimate sync size", e);
    }
  }

  private List<JsonNode> getFullTableEstimate(final JdbcDatabase database,
                                              final String fullTableName,
                                              final String schemaName,
                                              final String tableName)
      throws SQLException {
    // Construct the table estimate query.
    final String tableEstimateQuery =
        String.format(TABLE_ESTIMATE_QUERY, schemaName, tableName, ROW_COUNT_RESULT_COL, fullTableName, TOTAL_BYTES_RESULT_COL);
    LOGGER.debug("table estimate query: {}", tableEstimateQuery);
    final List<JsonNode> jsonNodes = database.bufferedResultSetQuery(conn -> conn.createStatement().executeQuery(tableEstimateQuery),
        resultSet -> JdbcUtils.getDefaultSourceOperations().rowToJson(resultSet));
    Preconditions.checkState(jsonNodes.size() == 1);
    return jsonNodes;
  }

  private long getIncrementalTableRowCount(final JdbcDatabase database,
                                           final String fullTableName,
                                           final CursorInfo cursorInfo,
                                           final PostgresType cursorFieldType)
      throws SQLException {
    final String quotedCursorField = getIdentifierWithQuoting(cursorInfo.getCursorField(), getQuoteString());

    // Calculate actual number of rows to sync here.
    final List<JsonNode> result = database.queryJsons(
        connection -> {
          LOGGER.info("Preparing query for table: {}", fullTableName);
          final String operator;
          if (cursorInfo.getCursorRecordCount() <= 0L) {
            operator = ">";
          } else {
            final long actualRecordCount = getActualCursorRecordCount(
                connection, fullTableName, quotedCursorField, cursorFieldType, cursorInfo.getCursor());
            LOGGER.info("Table {} cursor count: expected {}, actual {}", fullTableName, cursorInfo.getCursorRecordCount(), actualRecordCount);
            if (actualRecordCount == cursorInfo.getCursorRecordCount()) {
              operator = ">";
            } else {
              operator = ">=";
            }
          }

          final StringBuilder sql = new StringBuilder(String.format("SELECT COUNT(*) FROM %s WHERE %s %s ?",
              fullTableName,
              quotedCursorField,
              operator));

          final PreparedStatement preparedStatement = connection.prepareStatement(sql.toString());
          LOGGER.info("Executing query for table {}: {}", fullTableName, preparedStatement);
          sourceOperations.setCursorField(preparedStatement, 1, cursorFieldType, cursorInfo.getCursor());
          return preparedStatement;
        },
        resultSet -> JdbcUtils.getDefaultSourceOperations().rowToJson(resultSet));

    Preconditions.checkState(result.size() == 1);
    return result.get(0).get("count").asLong();
  }

}<|MERGE_RESOLUTION|>--- conflicted
+++ resolved
@@ -103,12 +103,9 @@
   public static final String SSL_PASSWORD = "sslpassword";
   public static final String MODE = "mode";
 
-<<<<<<< HEAD
-=======
   private List<String> schemas;
 
   private Set<AirbyteStreamNameNamespacePair> publicizedTablesInCdc;
->>>>>>> b60f4e2d
   private final FeatureFlags featureFlags;
   private static final Set<String> INVALID_CDC_SSL_MODES = ImmutableSet.of("allow", "prefer");
   private int stateEmissionFrequency;
@@ -227,17 +224,11 @@
   }
 
   @Override
-<<<<<<< HEAD
-  public List<TableInfo<CommonField<PostgresType>>> discoverInternal(final JdbcDatabase database) throws Exception {
-    final List<TableInfo<CommonField<PostgresType>>> rawTables = super.discoverInternal(database);
-    final Set<AirbyteStreamNameNamespacePair> publicizedTablesInCdc = PostgresCdcCatalogHelper.getPublicizedTables(database);
-=======
   public JdbcDatabase createDatabase(final JsonNode config) throws SQLException {
     final JdbcDatabase database = super.createDatabase(config);
     this.publicizedTablesInCdc = PostgresCdcCatalogHelper.getPublicizedTables(database);
     return database;
   }
->>>>>>> b60f4e2d
 
   @Override
   public List<TableInfo<CommonField<PostgresType>>> discoverInternal(final JdbcDatabase database) throws Exception {
@@ -439,33 +430,6 @@
     return username;
   }
 
-<<<<<<< HEAD
-  // TODO This is a temporary override so that the Postgres source can take advantage of per-stream
-  // state
-  @Override
-  protected List<AirbyteStateMessage> generateEmptyInitialState(final JsonNode config) {
-    if (!featureFlags.useStreamCapableState()) {
-      return List.of(new AirbyteStateMessage()
-          .withType(AirbyteStateType.LEGACY)
-          .withData(Jsons.jsonNode(new DbState())));
-    }
-    if (getSupportedStateType(config) == AirbyteStateType.GLOBAL) {
-      final AirbyteGlobalState globalState = new AirbyteGlobalState()
-          .withSharedState(Jsons.jsonNode(new CdcState()))
-          .withStreamStates(List.of());
-      return List.of(new AirbyteStateMessage().withType(AirbyteStateType.GLOBAL).withGlobal(globalState));
-    } else {
-      return List.of(new AirbyteStateMessage()
-          .withType(AirbyteStateType.STREAM)
-          .withStream(new AirbyteStreamState()));
-    }
-=======
-  @Override
-  protected boolean isNotInternalSchema(final JsonNode jsonNode, final Set<String> internalSchemas) {
-    return false;
->>>>>>> b60f4e2d
-  }
-
   @Override
   protected AirbyteStateType getSupportedStateType(final JsonNode config) {
     if (!featureFlags.useStreamCapableState()) {
