--- conflicted
+++ resolved
@@ -188,7 +188,6 @@
         """
         # Warning: use self.state instead of the stream_state passed as argument!
         paginator_path = self._paginator.path()
-<<<<<<< HEAD
         stream_slicer_path = self._iterator.path()
         if paginator_path and stream_slicer_path:
             raise ValueError(f"Cannot process both paginator path and stream slicer path. Got {paginator_path} and {stream_slicer_path}")
@@ -204,12 +203,6 @@
                 raise ValueError("Found no path to fetch")
             else:
                 return static_path
-=======
-        if paginator_path:
-            return paginator_path
-        else:
-            return self._requester.get_path(stream_state=self.state, stream_slice=stream_slice, next_page_token=next_page_token)
->>>>>>> 3987c726
 
     def request_params(
         self,
@@ -223,14 +216,8 @@
         E.g: you might want to define query parameters for paging if next_page_token is not None.
         """
         # Warning: use self.state instead of the stream_state passed as argument!
-<<<<<<< HEAD
-        static_request_params = self._requester.request_params(self.state, stream_slice, next_page_token)
-        paginator_request_params = self._paginator.request_params()
-        stream_slicer_request_params = self._iterator.request_params()
-        return {**static_request_params, **paginator_request_params, **stream_slicer_request_params}
-=======
+
         return self._get_request_options(stream_slice, next_page_token, self._requester.request_params, self._paginator.request_params)
->>>>>>> 3987c726
 
     @property
     def cache_filename(self):
