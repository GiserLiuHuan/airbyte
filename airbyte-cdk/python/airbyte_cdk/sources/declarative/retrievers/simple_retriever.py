--- conflicted
+++ resolved
@@ -14,11 +14,7 @@
 from airbyte_cdk.sources.declarative.retrievers.retriever import Retriever
 from airbyte_cdk.sources.declarative.stream_slicers.single_slice import SingleSlice
 from airbyte_cdk.sources.declarative.stream_slicers.stream_slicer import StreamSlicer
-<<<<<<< HEAD
-from airbyte_cdk.sources.declarative.types import Config
-=======
-from airbyte_cdk.sources.declarative.types import Record, StreamSlice, StreamState
->>>>>>> cac95dd4
+from airbyte_cdk.sources.declarative.types import Config, Record, StreamSlice, StreamState
 from airbyte_cdk.sources.streams.http import HttpStream
 
 
@@ -219,26 +215,10 @@
         """
         # Warning: use self.state instead of the stream_state passed as argument!
         paginator_path = self._paginator.path()
-<<<<<<< HEAD
-        stream_slicer_path = self._iterator.path()
-        if paginator_path and stream_slicer_path:
-            raise ValueError(f"Cannot process both paginator path and stream slicer path. Got {paginator_path} and {stream_slicer_path}")
-        if paginator_path:
-            return paginator_path
-        elif stream_slicer_path:
-            return stream_slicer_path
-        else:
-            static_path = self._requester.get_path(stream_state=self.state, stream_slice=stream_slice, next_page_token=next_page_token)
-            if not static_path:
-                raise ValueError("Found no path to fetch")
-            else:
-                return static_path
-=======
         if paginator_path:
             return paginator_path
         else:
             return self._requester.get_path(stream_state=self.state, stream_slice=stream_slice, next_page_token=next_page_token)
->>>>>>> cac95dd4
 
     def request_params(
         self,
@@ -252,14 +232,7 @@
         E.g: you might want to define query parameters for paging if next_page_token is not None.
         """
         # Warning: use self.state instead of the stream_state passed as argument!
-<<<<<<< HEAD
-        static_request_params = self._requester.request_params(self.state, stream_slice, next_page_token)
-        paginator_request_params = self._paginator.request_params()
-        stream_slicer_request_params = self._iterator.request_params()
-        return {**static_request_params, **paginator_request_params, **stream_slicer_request_params}
-=======
         return self._get_request_options(stream_slice, next_page_token, self._requester.request_params, self._paginator.request_params)
->>>>>>> cac95dd4
 
     @property
     def cache_filename(self) -> str:
@@ -349,13 +322,8 @@
         return slices
 
     @property
-<<<<<<< HEAD
     def state(self) -> MutableMapping[str, Any]:
         return self._iterator.get_stream_state()
-=======
-    def state(self) -> StreamState:
-        return self._state.get_stream_state()
->>>>>>> cac95dd4
 
     @state.setter
     def state(self, value: StreamState):
