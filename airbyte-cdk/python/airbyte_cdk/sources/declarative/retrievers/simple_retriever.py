--- conflicted
+++ resolved
@@ -7,14 +7,10 @@
 import requests
 from airbyte_cdk.models import SyncMode
 from airbyte_cdk.sources.declarative.extractors.http_selector import HttpSelector
-<<<<<<< HEAD
-=======
 from airbyte_cdk.sources.declarative.requesters.error_handlers.error_handler import ResponseAction
->>>>>>> 45df5d9d
 from airbyte_cdk.sources.declarative.requesters.paginators.no_pagination import NoPagination
 from airbyte_cdk.sources.declarative.requesters.paginators.paginator import Paginator
 from airbyte_cdk.sources.declarative.requesters.requester import Requester
-from airbyte_cdk.sources.declarative.requesters.retriers.retrier import NonRetriableResponseStatus, RetryResponseStatus
 from airbyte_cdk.sources.declarative.retrievers.retriever import Retriever
 from airbyte_cdk.sources.declarative.states.dict_state import DictState
 from airbyte_cdk.sources.declarative.states.state import State
@@ -62,27 +58,8 @@
 
     @property
     def raise_on_http_errors(self) -> bool:
-<<<<<<< HEAD
-        # never raise on http_errors because this overrides the retrier logic...
-        return False
-
-    @property
-    def max_retries(self) -> Union[int, None]:
-        """
-        Specifies maximum amount of retries for backoff policy. Return None for no limit.
-        """
-        return self._requester.max_retries
-
-    @property
-    def retry_factor(self) -> float:
-        """
-        Specifies factor to multiply the exponentiation by for backoff policy.
-        """
-        return self._requester.retry_factor
-=======
         # never raise on http_errors because this overrides the error handler logic...
         return False
->>>>>>> 45df5d9d
 
     def should_retry(self, response: requests.Response) -> bool:
         """
@@ -94,11 +71,7 @@
 
         Unexpected but transient exceptions (connection timeout, DNS resolution failed, etc..) are retried by default.
         """
-<<<<<<< HEAD
-        return isinstance(self._requester.should_retry(response), RetryResponseStatus)
-=======
         return self._requester.should_retry(response).action == ResponseAction.RETRY
->>>>>>> 45df5d9d
 
     def backoff_time(self, response: requests.Response) -> Optional[float]:
         """
@@ -111,11 +84,7 @@
          to the default backoff behavior (e.g using an exponential algorithm).
         """
         should_retry = self._requester.should_retry(response)
-<<<<<<< HEAD
-        assert isinstance(should_retry, RetryResponseStatus)
-=======
         assert should_retry.action == ResponseAction.RETRY
->>>>>>> 45df5d9d
         return should_retry.retry_in
 
     def request_headers(
@@ -230,15 +199,9 @@
         # if ignore -> ignore response and return no records
         # else -> delegate to record selector
         response_status = self._requester.should_retry(response)
-<<<<<<< HEAD
-        if response_status == NonRetriableResponseStatus.FAIL:
-            response.raise_for_status()
-        elif response_status == NonRetriableResponseStatus.IGNORE:
-=======
         if response_status.action == ResponseAction.FAIL:
             response.raise_for_status()
         elif response_status.action == ResponseAction.IGNORE:
->>>>>>> 45df5d9d
             return []
 
         # Warning: use self.state instead of the stream_state passed as argument!
