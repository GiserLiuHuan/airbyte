#
# Copyright (c) 2022 Airbyte, Inc., all rights reserved.
#

<<<<<<< HEAD
from abc import ABC, abstractmethod
from typing import Any, Iterable, Mapping, Optional, Union
=======
from abc import abstractmethod
from typing import Iterable, Optional
>>>>>>> b4a2ffb2

from airbyte_cdk.models import SyncMode
from airbyte_cdk.sources.declarative.requesters.request_options.request_options_provider import RequestOptionsProvider
from airbyte_cdk.sources.declarative.types import Record, StreamSlice, StreamState


class StreamSlicer(RequestOptionsProvider):
    """
    Slices the stream into a subset of records.
    Slices enable state checkpointing and data retrieval parallelization.

    The stream slicer keeps track of the cursor state as a dict of cursor_field -> cursor_value

    See the stream slicing section of the docs for more information.
    """

    @abstractmethod
    def stream_slices(self, sync_mode: SyncMode, stream_state: StreamState) -> Iterable[StreamSlice]:
        """
        Defines stream slices

        :param sync_mode: The sync mode used the read data
        :param stream_state: The current stream state
        :return: List of stream slices
        """

    @abstractmethod
    def update_cursor(self, stream_slice: StreamSlice, last_record: Optional[Record] = None):
        """
        State setter, accept state serialized by state getter.

        :param stream_slice: Current stream_slice
        :param last_record: Last record read from the source
        """

    @abstractmethod
<<<<<<< HEAD
    def update_cursor(self, stream_slice: Mapping[str, Any], last_record: Optional[Mapping[str, Any]]):
        pass

    @abstractmethod
    def stream_slices(self, sync_mode: SyncMode, stream_state: Mapping[str, Any]) -> Iterable[Mapping[str, Any]]:
        pass

    @abstractmethod
    def path(self) -> Optional[str]:
        pass

    @abstractmethod
    def request_params(self) -> Mapping[str, Any]:
        pass

    @abstractmethod
    def request_headers(self) -> Mapping[str, Any]:
        pass

    @abstractmethod
    def request_body_data(self) -> Optional[Union[Mapping, str]]:
        pass

    @abstractmethod
    def request_body_json(self) -> Optional[Mapping]:
        pass

    @abstractmethod
    def set_state(self, stream_state: Mapping[str, Any]):
        pass

    @abstractmethod
    def get_stream_state(self) -> Optional[Mapping[str, Any]]:
        pass
=======
    def get_stream_state(self) -> StreamState:
        """Returns the current stream state"""
>>>>>>> b4a2ffb2
<|MERGE_RESOLUTION|>--- conflicted
+++ resolved
@@ -2,13 +2,8 @@
 # Copyright (c) 2022 Airbyte, Inc., all rights reserved.
 #
 
-<<<<<<< HEAD
-from abc import ABC, abstractmethod
-from typing import Any, Iterable, Mapping, Optional, Union
-=======
 from abc import abstractmethod
 from typing import Iterable, Optional
->>>>>>> b4a2ffb2
 
 from airbyte_cdk.models import SyncMode
 from airbyte_cdk.sources.declarative.requesters.request_options.request_options_provider import RequestOptionsProvider
@@ -45,42 +40,5 @@
         """
 
     @abstractmethod
-<<<<<<< HEAD
-    def update_cursor(self, stream_slice: Mapping[str, Any], last_record: Optional[Mapping[str, Any]]):
-        pass
-
-    @abstractmethod
-    def stream_slices(self, sync_mode: SyncMode, stream_state: Mapping[str, Any]) -> Iterable[Mapping[str, Any]]:
-        pass
-
-    @abstractmethod
-    def path(self) -> Optional[str]:
-        pass
-
-    @abstractmethod
-    def request_params(self) -> Mapping[str, Any]:
-        pass
-
-    @abstractmethod
-    def request_headers(self) -> Mapping[str, Any]:
-        pass
-
-    @abstractmethod
-    def request_body_data(self) -> Optional[Union[Mapping, str]]:
-        pass
-
-    @abstractmethod
-    def request_body_json(self) -> Optional[Mapping]:
-        pass
-
-    @abstractmethod
-    def set_state(self, stream_state: Mapping[str, Any]):
-        pass
-
-    @abstractmethod
-    def get_stream_state(self) -> Optional[Mapping[str, Any]]:
-        pass
-=======
     def get_stream_state(self) -> StreamState:
-        """Returns the current stream state"""
->>>>>>> b4a2ffb2
+        """Returns the current stream state"""