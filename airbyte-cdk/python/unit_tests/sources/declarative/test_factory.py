--- conflicted
+++ resolved
@@ -341,12 +341,7 @@
     assert stream._schema_loader._file_path._string == "./source_sendgrid/schemas/lists.yaml"
     assert isinstance(stream._retriever._paginator, LimitPaginator)
     assert stream._retriever._paginator._url_base == "https://api.sendgrid.com"
-<<<<<<< HEAD
     assert stream._retriever._paginator._limit == 10
-=======
-    assert stream._retriever._paginator._interpolated_paginator._next_page_token_template._mapping == {
-        "next_page_token": "{{ decoded_response.metadata.next}}"
-    }
 
 
 class TestCreateTransformations:
@@ -395,5 +390,4 @@
         component = factory.create_component(config["the_stream"], input_config)()
         assert isinstance(component, DeclarativeStream)
         expected = [RemoveFields(field_pointers=[["path", "to", "field1"], ["path2"]])]
-        assert expected == component._transformations
->>>>>>> 0dbe4a95
+        assert expected == component._transformations