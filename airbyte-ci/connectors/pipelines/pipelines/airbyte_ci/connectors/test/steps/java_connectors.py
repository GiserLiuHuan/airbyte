#
# Copyright (c) 2023 Airbyte, Inc., all rights reserved.
#

"""This module groups steps made to run tests for a specific Java connector given a test context."""

from typing import Callable, List, Optional

import anyio
from dagger import Directory, File, QueryError
from pipelines.airbyte_ci.connectors.build_image.steps.java_connectors import (
    BuildConnectorDistributionTar,
    BuildConnectorImages,
    dist_tar_directory_path,
)
from pipelines.airbyte_ci.connectors.build_image.steps.normalization import BuildOrPullNormalization
from pipelines.airbyte_ci.connectors.context import ConnectorContext
from pipelines.airbyte_ci.connectors.test.steps.common import AcceptanceTests
from pipelines.airbyte_ci.steps.gradle import GradleTask
from pipelines.consts import LOCAL_BUILD_PLATFORM
from pipelines.dagger.actions import secrets
from pipelines.dagger.actions.system import docker
from pipelines.helpers.run_steps import RESULTS_DICT, StepToRun
from pipelines.helpers.utils import export_container_to_tarball
from pipelines.models.steps import StepResult, StepStatus


class IntegrationTests(GradleTask):
    """A step to run integrations tests for Java connectors using the integrationTestJava Gradle task."""

    title = "Java Connector Integration Tests"
    gradle_task_name = "integrationTestJava -x buildConnectorImage -x assemble"
    mount_connector_secrets = True
    bind_to_docker_host = True

    async def _load_normalization_image(self, normalization_tar_file: File):
        normalization_image_tag = f"{self.context.connector.normalization_repository}:dev"
        self.context.logger.info("Load the normalization image to the docker host.")
        await docker.load_image_to_docker_host(self.context, normalization_tar_file, normalization_image_tag)
        self.context.logger.info("Successfully loaded the normalization image to the docker host.")

    async def _load_connector_image(self, connector_tar_file: File):
        connector_image_tag = f"airbyte/{self.context.connector.technical_name}:dev"
        self.context.logger.info("Load the connector image to the docker host")
        await docker.load_image_to_docker_host(self.context, connector_tar_file, connector_image_tag)
        self.context.logger.info("Successfully loaded the connector image to the docker host.")

    async def _run(self, connector_tar_file: File, normalization_tar_file: Optional[File]) -> StepResult:
        try:
            async with anyio.create_task_group() as tg:
                if normalization_tar_file:
                    tg.start_soon(self._load_normalization_image, normalization_tar_file)
                tg.start_soon(self._load_connector_image, connector_tar_file)
        except QueryError as e:
            return StepResult(self, StepStatus.FAILURE, stderr=str(e))
        # Run the gradle integration test task now that the required docker images have been loaded.
        return await super()._run()


class UnitTests(GradleTask):
    """A step to run unit tests for Java connectors."""

    title = "Java Connector Unit Tests"
    gradle_task_name = "test"
    bind_to_docker_host = True

def _create_integration_step_args_factory(context: ConnectorContext) -> Callable[[RESULTS_DICT], dict]:
    """
    Create a function that can process the args for the integration step.
    """
    async def _create_integration_step_args(results: RESULTS_DICT):

<<<<<<< HEAD
        connector_container = results["build"].output_artifact[LOCAL_BUILD_PLATFORM]
        connector_image_tar_file, _ = await export_container_to_tarball(context, connector_container)
=======
    async def run_docker_build_dependent_steps(dist_tar_dir: Directory) -> List[StepResult]:
        step_results = []
        build_connector_image_results = await BuildConnectorImages(context).run(dist_tar_dir)
        step_results.append(build_connector_image_results)
        if build_connector_image_results.status is StepStatus.FAILURE:
            return step_results
>>>>>>> a9b1e8d4

        if context.connector.supports_normalization:
            tar_file_name = f"{context.connector.normalization_repository}_{context.git_revision}.tar"
            build_normalization_results = results["build_normalization"]

            normalization_container = build_normalization_results.output_artifact
            normalization_tar_file, _ = await export_container_to_tarball(
<<<<<<< HEAD
                context, normalization_container, tar_file_name=tar_file_name
=======
                context,
                normalization_container,
                LOCAL_BUILD_PLATFORM,
                tar_file_name=f"{context.connector.normalization_repository}_{context.git_revision}.tar",
>>>>>>> a9b1e8d4
            )
        else:
            normalization_tar_file = None

<<<<<<< HEAD
=======
        connector_container = build_connector_image_results.output_artifact[LOCAL_BUILD_PLATFORM]
        connector_image_tar_file, _ = await export_container_to_tarball(context, connector_container, LOCAL_BUILD_PLATFORM)
>>>>>>> a9b1e8d4

        return {
            "connector_tar_file": connector_image_tar_file,
            "normalization_tar_file": normalization_tar_file
        }

    return _create_integration_step_args

def _get_normalization_steps(context: ConnectorContext) -> List[StepToRun]:
    normalization_image = f"{context.connector.normalization_repository}:dev"
    context.logger.info(f"This connector supports normalization: will build {normalization_image}.")
    normalization_steps = [
        StepToRun(
            id="build_normalization",
            step=BuildOrPullNormalization(context, normalization_image, LOCAL_BUILD_PLATFORM),
            depends_on=["build"],
        )
    ]

    return normalization_steps

def _get_acceptance_test_steps(context: ConnectorContext) -> List[StepToRun]:
    """
    Generate the steps to run the acceptance tests for a Java connector.
    """
    # Run tests in parallel
    return [
        StepToRun(
            id="integration",
            step=IntegrationTests(context),
            args=_create_integration_step_args_factory(context),
            depends_on=["build"],
        ),
        StepToRun(
            id="acceptance",
            step=AcceptanceTests(context, True),
            args=lambda results: {"connector_under_test_container": results["build"].output_artifact[LOCAL_BUILD_PLATFORM]},
            depends_on=["build"],
        ),
    ]


def get_test_steps(context: ConnectorContext) -> List[StepToRun]:
    """
    Get all the tests steps for a Java connector.
    """

    steps = [
        [StepToRun(id="build_tar", step=BuildConnectorDistributionTar(context))],
        [StepToRun(id="unit", step=UnitTests(context), depends_on=["build_tar"])],
        [
            StepToRun(
                id="build",
                step=BuildConnectorImages(context, LOCAL_BUILD_PLATFORM),
                args=lambda results: {"dist_dir": results["build_tar"].output_artifact.directory(dist_tar_directory_path(context))},
                depends_on=["build_tar"],
            ),
        ],
    ]

    if context.connector.supports_normalization:
        normalization_steps = _get_normalization_steps(context)
        steps.append(normalization_steps)

    acceptance_test_steps = _get_acceptance_test_steps(context)
    steps.append(acceptance_test_steps)

    return steps;<|MERGE_RESOLUTION|>--- conflicted
+++ resolved
@@ -70,17 +70,8 @@
     """
     async def _create_integration_step_args(results: RESULTS_DICT):
 
-<<<<<<< HEAD
         connector_container = results["build"].output_artifact[LOCAL_BUILD_PLATFORM]
-        connector_image_tar_file, _ = await export_container_to_tarball(context, connector_container)
-=======
-    async def run_docker_build_dependent_steps(dist_tar_dir: Directory) -> List[StepResult]:
-        step_results = []
-        build_connector_image_results = await BuildConnectorImages(context).run(dist_tar_dir)
-        step_results.append(build_connector_image_results)
-        if build_connector_image_results.status is StepStatus.FAILURE:
-            return step_results
->>>>>>> a9b1e8d4
+        connector_image_tar_file, _ = await export_container_to_tarball(context, connector_container, LOCAL_BUILD_PLATFORM)
 
         if context.connector.supports_normalization:
             tar_file_name = f"{context.connector.normalization_repository}_{context.git_revision}.tar"
@@ -88,23 +79,11 @@
 
             normalization_container = build_normalization_results.output_artifact
             normalization_tar_file, _ = await export_container_to_tarball(
-<<<<<<< HEAD
-                context, normalization_container, tar_file_name=tar_file_name
-=======
-                context,
-                normalization_container,
-                LOCAL_BUILD_PLATFORM,
-                tar_file_name=f"{context.connector.normalization_repository}_{context.git_revision}.tar",
->>>>>>> a9b1e8d4
+                context, normalization_container, LOCAL_BUILD_PLATFORM, tar_file_name=tar_file_name
             )
         else:
             normalization_tar_file = None
 
-<<<<<<< HEAD
-=======
-        connector_container = build_connector_image_results.output_artifact[LOCAL_BUILD_PLATFORM]
-        connector_image_tar_file, _ = await export_container_to_tarball(context, connector_container, LOCAL_BUILD_PLATFORM)
->>>>>>> a9b1e8d4
 
         return {
             "connector_tar_file": connector_image_tar_file,
@@ -158,7 +137,7 @@
         [
             StepToRun(
                 id="build",
-                step=BuildConnectorImages(context, LOCAL_BUILD_PLATFORM),
+                step=BuildConnectorImages(context),
                 args=lambda results: {"dist_dir": results["build_tar"].output_artifact.directory(dist_tar_directory_path(context))},
                 depends_on=["build_tar"],
             ),
