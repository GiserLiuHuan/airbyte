# TikTok Marketing

This page guides you through the process of setting up the TikTok Marketing source connector.

## Prerequisites

<!-- env:cloud -->
**For Airbyte Cloud:**

* A Tiktok Ads Business account with permission to access data from accounts you want to sync
<!-- /env:cloud -->

<!-- env:oss -->
**For Airbyte Open Source:**
For the Production environment:
* Access token
* Secret
* App ID

To access the Sandbox environment:
* Access token
* Advertiser ID
<!-- /env:oss -->

## Setup guide

### Step 1: Set up TikTok

1. Create a TikTok For Business account: [Link](https://ads.tiktok.com/marketing_api/docs?rid=fgvgaumno25&id=1702715936951297)
2. (Open source only) Create developer application: [Link](https://ads.tiktok.com/marketing_api/docs?rid=fgvgaumno25&id=1702716474845185)
3. (Open source only) For a sandbox environment: create a Sandbox Ad Account [Link](https://ads.tiktok.com/marketing_api/docs?rid=fgvgaumno25&id=1701890920013825)

### Step 2: Set up the source connector in Airbyte

<!-- env:cloud -->
**For Airbyte Cloud:**

1. [Log into your Airbyte Cloud](https://cloud.airbyte.com/workspaces) account.
2. In the left navigation bar, click **Sources**. In the top-right corner, click **+ new source**.
3. On the source setup page, select **Tiktok Marketing** from the Source type dropdown and enter a name for this connector.
4. Select `OAuth2.0` Authorization method, then click `Authenticate your account`.
5. Log in and Authorize to the Tiktok account
6. Choose required Start date
7. click `Set up source`.
<!-- /env:cloud -->

<!-- env:oss -->
**For Airbyte Open Source:**

1. Go to local Airbyte page.
2. In the left navigation bar, click **Sources**. In the top-right corner, click **+ new source**.
3. On the Set up the source page, enter the name for the connector and select **Tiktok Marketing** from the Source type dropdown.
4. Select `Production Access Token` or `Sandbox Access Token` Authorization method, then copy and paste info from step 1.
5. Choose required Start date
6. Click `Set up source`.
<!-- /env:oss -->

## Supported streams and sync modes

<<<<<<< HEAD
| Stream                                  | Environment  | Key                          | Incremental |
|:----------------------------------------|--------------|------------------------------|:------------|
| Advertisers                             | Prod,Sandbox | id                           | No          |
| AdGroups                                | Prod,Sandbox | adgroup_id                   | Yes         |
| Ads                                     | Prod,Sandbox | ad_id                        | Yes         |
| Campaigns                               | Prod,Sandbox | campaign_id                  | Yes         |
| AdsReportsHourly                        | Prod,Sandbox | ad_id                        | Yes         |
| AdsReportsDaily                         | Prod,Sandbox | ad_id, stat_time_day         | Yes         |
| AdsReportsLifetime                      | Prod,Sandbox | ad_id                        | No          |
| AdvertisersReportsHourly                | Prod         | advertiser_id                | Yes         |
| AdvertisersReportsDaily                 | Prod         | advertiser_id, stat_time_day | Yes         |
| AdvertisersReportsLifetime              | Prod         | advertiser_id                | No          |
| AdGroupsReportsHourly                   | Prod,Sandbox | adgroup_id                   | Yes         |
| AdGroupsReportsDaily                    | Prod,Sandbox | adgroup_id,stat_time_day     | Yes         |
| AdGroupsReportsLifetime                 | Prod,Sandbox | adgroup_id                   | No          |
| CampaignsReportsHourly                  | Prod,Sandbox | campaign_id                  | Yes         |
| CampaignsReportsDaily                   | Prod,Sandbox | campaign_id, stat_time_day   | Yes         |
| CampaignsReportsLifetime                | Prod,Sandbox | campaign_id                  | No          |
| AdvertisersAudienceReportsHourly        | Prod         | advertiser_id                | Yes         |
| AdvertisersAudienceReportsDaily         | Prod         | advertiser_id, stat_time_day | Yes         |
| AdvertisersAudienceReportsLifetime      | Prod         | advertiser_id                | No          |
| AdGroupAudienceReportsHourly            | Prod,Sandbox | adgroup_id                   | Yes         |
| AdGroupAudienceReportsDaily             | Prod,Sandbox | adgroup_id,stat_time_day     | Yes         |
| AdsAudienceReportsHourly                | Prod,Sandbox | adgroup_id                   | Yes         |
| AdsAudienceReportsDaily                 | Prod,Sandbox | campaign_id                  | Yes         |
| CampaignsAudienceReportsByCountryHourly | Prod,Sandbox | campaign_id, stat_time_day   | Yes         |
| CampaignsAudienceReportsByCountryDaily  | Prod,Sandbox | campaign_id                  | Yes         |
=======
| Stream                                    | Environment  | Key         | Incremental |
| :--------------------------------------   | ------------ | ----------- | :---------- |
| Advertisers                               | Prod,Sandbox | id          | No          |
| AdGroups                                  | Prod,Sandbox | adgroup_id  | Yes         |
| Ads                                       | Prod,Sandbox | ad_id       | Yes         |
| Campaigns                                 | Prod,Sandbox | campaign_id | Yes         |
| AdsReportsHourly                          | Prod,Sandbox | None        | Yes         |
| AdsReportsDaily                           | Prod,Sandbox | None        | Yes         |
| AdsReportsLifetime                        | Prod,Sandbox | None        | No          |
| AdvertisersReportsHourly                  | Prod         | None        | Yes         |
| AdvertisersReportsDaily                   | Prod         | None        | Yes         |
| AdvertisersReportsLifetime                | Prod         | None        | No          |
| AdGroupsReportsHourly                     | Prod,Sandbox | None        | Yes         |
| AdGroupsReportsDaily                      | Prod,Sandbox | None        | Yes         |
| AdGroupsReportsLifetime                   | Prod,Sandbox | None        | No          |
| CampaignsReportsHourly                    | Prod,Sandbox | None        | Yes         |
| CampaignsReportsDaily                     | Prod,Sandbox | None        | Yes         |
| CampaignsReportsLifetime                  | Prod,Sandbox | None        | No          |
| AdvertisersAudienceReportsHourly          | Prod         | None        | Yes         |
| AdvertisersAudienceReportsDaily           | Prod         | None        | Yes         |
| AdvertisersAudienceReportsByCountryDaily  | Prod         | None        | Yes         |
| AdvertisersAudienceReportsByPlatformDaily | Prod         | None        | Yes         |
| AdvertisersAudienceReportsLifetime        | Prod         | None        | No          |
| AdGroupAudienceReportsHourly              | Prod,Sandbox | None        | Yes         |
| AdGroupAudienceReportsDaily               | Prod,Sandbox | None        | Yes         |
| AdGroupAudienceReportsByCountryDaily      | Prod,Sandbox | None        | Yes         |
| AdGroupAudienceReportsByPlatformDaily     | Prod,Sandbox | None        | Yes         |
| AdsAudienceReportsHourly                  | Prod,Sandbox | None        | Yes         |
| AdsAudienceReportsDaily                   | Prod,Sandbox | None        | Yes         |
| AdsAudienceReportsByCountryDaily          | Prod,Sandbox | None        | Yes         |
| AdsAudienceReportsByPlatformDaily         | Prod,Sandbox | None        | Yes         |
| CampaignsAudienceReportsByCountryHourly   | Prod,Sandbox | None        | Yes         |
| CampaignsAudienceReportsDaily             | Prod,Sandbox | None        | Yes         |
| CampaignsAudienceReportsByCountryDaily    | Prod,Sandbox | None        | Yes         |
| CampaignsAudienceReportsByPlatformDaily   | Prod,Sandbox | None        | Yes         |
>>>>>>> 32fb8c2b

### Report Aggregation
Reports synced by this connector can use either hourly, daily, or lifetime granularities for aggregating performance data. For example, if you select the daily-aggregation flavor of a report, the report will contain a row for each day for the duration of the report. Each row will indicate the number of impressions recorded on that day.

### Output Schemas
**[Advertisers](https://ads.tiktok.com/marketing_api/docs?id=1708503202263042) Stream**
```
{
  "contacter": "Ai***te",
  "phonenumber": "+13*****5753",
  "license_no": "",
  "promotion_center_city": null,
  "balance": 10,
  "license_url": null,
  "timezone": "Etc/GMT+8",
  "reason": "",
  "telephone": "+14*****6785",
  "id": 7002238017842757633,
  "language": "en",
  "country": "US",
  "role": "ROLE_ADVERTISER",
  "license_province": null,
  "display_timezone": "America/Los_Angeles",
  "email": "i***************@**********",
  "license_city": null,
  "industry": "291905",
  "create_time": 1630335591,
  "promotion_center_province": null,
  "address": "350 29th avenue, San Francisco",
  "currency": "USD",
  "promotion_area": "0",
  "status": "STATUS_ENABLE",
  "description": "https://",
  "brand": null,
  "name": "Airbyte0830",
  "company": "Airbyte"
}
```

**[AdGroups](https://ads.tiktok.com/marketing_api/docs?id=1708503489590273) Stream**
```
{
  "placement_type": "PLACEMENT_TYPE_AUTOMATIC",
  "budget": 20,
  "budget_mode": "BUDGET_MODE_DAY",
  "display_mode": null,
  "schedule_infos": null,
  "billing_event": "CPC",
  "conversion_window": null,
  "adgroup_name": "Ad Group20211020010107",
  "interest_keywords": [],
  "is_comment_disable": 0,
  "rf_buy_type": null,
  "frequency": null,
  "bid_type": "BID_TYPE_NO_BID",
  "placement": null,
  "bid": 0,
  "include_custom_actions": [],
  "operation_system": [],
  "pixel_id": null,
  "dayparting": "111111111111111111111111111111111111111111111111111111111111111111111111111111111111111111111111111111111111111111111111111111111111111111111111111111111111111111111111111111111111111111111111111111111111111111111111111111111111111111111111111111111111111111111111111111111111111111111111111111111111111111111111111111111111111111111111",
  "app_type": null,
  "conversion_id": 0,
  "rf_predict_cpr": null,
  "deep_bid_type": null,
  "scheduled_budget": 0.0,
  "adgroup_id": 1714125049901106,
  "frequency_schedule": null,
  "exclude_custom_actions": [],
  "advertiser_id": 7002238017842757633,
  "deep_cpabid": 0,
  "is_new_structure": true,
  "buy_impression": null,
  "external_type": "WEBSITE",
  "excluded_audience": [],
  "deep_external_action": null,
  "interest_category_v2": [],
  "rf_predict_frequency": null,
  "audience": [],
  "pacing": "PACING_MODE_SMOOTH",
  "brand_safety_partner": null,
  "daily_retention_ratio": null,
  "optimize_goal": "CLICK",
  "enable_search_result": false,
  "conversion_bid": 0,
  "schedule_end_time": "2021-10-31 09:01:07",
  "opt_status": "ENABLE",
  "status": "ADGROUP_STATUS_CAMPAIGN_DISABLE",
  "app_id": null,
  "external_action": null,
  "schedule_type": "SCHEDULE_START_END",
  "brand_safety": "NO_BRAND_SAFETY",
  "campaign_id": 1714125042508817,
  "campaign_name": "Website Traffic20211020010104",
  "split_test_adgroup_ids": [],
  "action_v2": [],
  "is_hfss": false,
  "keywords": null,
  "create_time": "2021-10-20 08:04:05",
  "feed_type": null,
  "languages": ["en"],
  "enable_inventory_filter": false,
  "device_price": [],
  "location": [6252001],
  "schedule_start_time": "2021-10-20 09:01:07",
  "skip_learning_phase": 0,
  "gender": "GENDER_UNLIMITED",
  "creative_material_mode": "CUSTOM",
  "app_download_url": null,
  "device_models": [],
  "automated_targeting": "OFF",
  "connection_type": [],
  "ios14_quota_type": "UNOCCUPIED",
  "modify_time": "2022-03-24 12:06:54",
  "category": 0,
  "statistic_type": null,
  "video_download": "ALLOW_DOWNLOAD",
  "age": ["AGE_25_34", "AGE_35_44", "AGE_45_54"],
  "buy_reach": null,
  "is_share_disable": false
}
```

**[Ads](https://ads.tiktok.com/marketing_api/docs?id=1708572923161602) Stream**
```
{
  "vast_moat": false,
  "is_new_structure": true,
  "campaign_name": "CampaignVadimTraffic",
  "landing_page_urls": null,
  "card_id": null,
  "adgroup_id": 1728545385226289,
  "campaign_id": 1728545382536225,
  "status": "AD_STATUS_CAMPAIGN_DISABLE",
  "brand_safety_postbid_partner": "UNSET",
  "advertiser_id": 7002238017842757633,
  "is_aco": false,
  "ad_text": "Open-source\ndata integration for modern data teams",
  "identity_id": "7080121820963422209",
  "display_name": "airbyte",
  "open_url": "",
  "external_action": null,
  "playable_url": "",
  "create_time": "2022-03-28 12:09:09",
  "product_ids": [],
  "adgroup_name": "AdGroupVadim",
  "fallback_type": "UNSET",
  "creative_type": null,
  "ad_name": "AdVadim-Optimized Version 3_202203281449_2022-03-28 05:03:44",
  "video_id": "v10033g50000c90q1d3c77ub6e96fvo0",
  "ad_format": "SINGLE_VIDEO",
  "profile_image": "https://p21-ad-sg.ibyteimg.com/large/ad-site-i18n-sg/202203285d0de5c114d0690a462bb6a4",
  "open_url_type": "NORMAL",
  "click_tracking_url": null,
  "page_id": null,
  "ad_texts": null,
  "landing_page_url": "https://airbyte.com",
  "identity_type": "CUSTOMIZED_USER",
  "avatar_icon_web_uri": "ad-site-i18n-sg/202203285d0de5c114d0690a462bb6a4",
  "app_name": "",
  "modify_time": "2022-03-28 21:34:26",
  "opt_status": "ENABLE",
  "call_to_action_id": "7080120957230238722",
  "image_ids": ["v0201/7f371ff6f0764f8b8ef4f37d7b980d50"],
  "ad_id": 1728545390695442,
  "impression_tracking_url": null,
  "is_creative_authorized": false
}
```

**[Campaigns](https://ads.tiktok.com/marketing_api/docs?id=1708582970809346) Stream**
```
{
  "create_time": "2021-10-19 18:18:08",
  "campaign_id": 1714073078669329,
  "roas_bid": 0.0,
  "advertiser_id": 7002238017842757633,
  "modify_time": "2022-03-28 12:01:56",
  "campaign_type": "REGULAR_CAMPAIGN",
  "status": "CAMPAIGN_STATUS_DISABLE",
  "objective_type": "TRAFFIC",
  "split_test_variable": null,
  "opt_status": "DISABLE",
  "budget": 50,
  "is_new_structure": true,
  "deep_bid_type": null,
  "campaign_name": "Website Traffic20211019110444",
  "budget_mode": "BUDGET_MODE_DAY",
  "objective": "LANDING_PAGE"
}
```

**AdsReportsDaily Stream - [BasicReports](https://ads.tiktok.com/marketing_api/docs?id=1707957200780290)**
```
{
  "dimensions": {
    "ad_id": 1728545390695442,
    "stat_time_day": "2022-03-29 00:00:00"
  },
  "metrics": {
    "real_time_result_rate": 0.93,
    "campaign_id": 1728545382536225,
    "placement": "Automatic Placement",
    "frequency": 1.17,
    "cpc": 0.35,
    "ctr": 0.93,
    "cost_per_result": 0.3509,
    "impressions": 6137,
    "cost_per_conversion": 0,
    "real_time_result": 57,
    "adgroup_id": 1728545385226289,
    "result_rate": 0.93,
    "cost_per_1000_reached": 3.801,
    "ad_text": "Open-source\ndata integration for modern data teams",
    "spend": 20,
    "conversion_rate": 0,
    "real_time_cost_per_conversion": 0,
    "promotion_type": "Website",
    "tt_app_id": 0,
    "real_time_cost_per_result": 0.3509,
    "conversion": 0,
    "secondary_goal_result": null,
    "campaign_name": "CampaignVadimTraffic",
    "cpm": 3.26,
    "result": 57,
    "ad_name": "AdVadim-Optimized Version 3_202203281449_2022-03-28 05:03:44",
    "secondary_goal_result_rate": null,
    "clicks": 57,
    "reach": 5262,
    "cost_per_secondary_goal_result": null,
    "real_time_conversion": 0,
    "real_time_conversion_rate": 0,
    "mobile_app_id": "0",
    "tt_app_name": "0",
    "adgroup_name": "AdGroupVadim",
    "dpa_target_audience_type": null
  }
}
```

**AdvertisersReportsDaily Stream - [BasicReports](https://ads.tiktok.com/marketing_api/docs?id=1707957200780290)**
```
{
  "metrics": {
    "cpm": 5.43,
    "impressions": 3682,
    "frequency": 1.17,
    "reach": 3156,
    "cash_spend": 20,
    "ctr": 1.14,
    "spend": 20,
    "cpc": 0.48,
    "cost_per_1000_reached": 6.337,
    "clicks": 42,
    "voucher_spend": 0
  },
  "dimensions": {
    "stat_time_day": "2022-03-30 00:00:00",
    "advertiser_id": 7002238017842757633
  }
}

```

**AdGroupsReportsDaily Stream - [BasicReports](https://ads.tiktok.com/marketing_api/docs?id=1707957200780290)**
```
{
  "metrics": {
    "real_time_conversion": 0,
    "real_time_cost_per_conversion": 0,
    "cost_per_1000_reached": 3.801,
    "mobile_app_id": "0",
    "reach": 5262,
    "cpm": 3.26,
    "conversion": 0,
    "promotion_type": "Website",
    "clicks": 57,
    "real_time_result_rate": 0.93,
    "real_time_conversion_rate": 0,
    "cost_per_conversion": 0,
    "dpa_target_audience_type": null,
    "result": 57,
    "cpc": 0.35,
    "impressions": 6137,
    "cost_per_result": 0.3509,
    "tt_app_id": 0,
    "cost_per_secondary_goal_result": null,
    "frequency": 1.17,
    "spend": 20,
    "secondary_goal_result_rate": null,
    "real_time_cost_per_result": 0.3509,
    "real_time_result": 57,
    "placement": "Automatic Placement",
    "result_rate": 0.93,
    "tt_app_name": "0",
    "campaign_name": "CampaignVadimTraffic",
    "secondary_goal_result": null,
    "campaign_id": 1728545382536225,
    "conversion_rate": 0,
    "ctr": 0.93,
    "adgroup_name": "AdGroupVadim"
  },
  "dimensions": {
    "adgroup_id": 1728545385226289,
    "stat_time_day": "2022-03-29 00:00:00"
  }
}
```

**CampaignsReportsDaily Stream - [BasicReports](https://ads.tiktok.com/marketing_api/docs?id=1707957200780290)**
```
{
  "metrics": {
    "cpc": 0.43,
    "spend": 20,
    "clicks": 46,
    "cost_per_1000_reached": 4.002,
    "impressions": 5870,
    "ctr": 0.78,
    "frequency": 1.17,
    "cpm": 3.41,
    "campaign_name": "CampaignVadimTraffic",
    "reach": 4997
  },
  "dimensions": {
    "campaign_id": 1728545382536225,
    "stat_time_day": "2022-03-28 00:00:00"
  }
}

```

**AdsAudienceReportsDaily Stream - [AudienceReports](https://ads.tiktok.com/marketing_api/docs?id=1707957217727489)**
```
{
  {
    "result": 17,
    "clicks": 17,
    "real_time_conversion_rate": 0,
    "adgroup_id": 1728545385226289,
    "cpm": 3.01,
    "cost_per_result": 0.4165,
    "real_time_cost_per_result": 0.4165,
    "mobile_app_id": 0,
    "spend": 7.08,
    "cpc": 0.42,
    "placement": "Automatic Placement",
    "real_time_conversion": 0,
    "dpa_target_audience_type": null,
    "real_time_result_rate": 0.72,
    "adgroup_name": "AdGroupVadim",
    "tt_app_id": 0,
    "ctr": 0.72,
    "ad_text": "Open-source\ndata integration for modern data teams",
    "result_rate": 0.72,
    "ad_name": "AdVadim-Optimized Version 3_202203281449_2022-03-28 05:03:44",
    "conversion_rate": 0,
    "real_time_result": 17,
    "tt_app_name": "0",
    "cost_per_conversion": 0,
    "real_time_cost_per_conversion": 0,
    "conversion": 0,
    "impressions": 2350,
    "promotion_type": "Website",
    "campaign_id": 1728545382536225,
    "campaign_name": "CampaignVadimTraffic"
  },
  "dimensions": {
    "gender": "MALE",
    "age": "AGE_25_34",
    "ad_id": 1728545390695442,
    "stat_time_day": "2022-03-28 00:00:00"
  }
}
```

**AdvertisersAudienceReportsDaily Stream - [AudienceReports](https://ads.tiktok.com/marketing_api/docs?id=1707957217727489)**
```
{
  "dimensions": {
    "stat_time_day": "2022-03-28 00:00:00",
    "gender": "FEMALE",
    "advertiser_id": 7002238017842757633,
    "age": "AGE_35_44"
  },
  "metrics": {
    "spend": 3.09,
    "ctr": 0.93,
    "cpc": 0.44,
    "clicks": 7,
    "cpm": 4.11,
    "impressions": 752
  }
}
```

**AdGroupAudienceReportsDaily Stream - [AudienceReports](https://ads.tiktok.com/marketing_api/docs?id=1707957217727489)**
```
{
  "dimensions": {
    "gender": "MALE",
    "age": "AGE_25_34",
    "stat_time_day": "2022-03-29 00:00:00",
    "adgroup_id": 1728545385226289
  },
  "metrics": {
    "cost_per_conversion": 0,
    "campaign_id": 1728545382536225,
    "campaign_name": "CampaignVadimTraffic",
    "clicks": 20,
    "dpa_target_audience_type": null,
    "mobile_app_id": "0",
    "promotion_type": "Website",
    "conversion_rate": 0,
    "cpm": 3.9,
    "cost_per_result": 0.3525,
    "cpc": 0.35,
    "real_time_cost_per_conversion": 0,
    "ctr": 1.11,
    "spend": 7.05,
    "result": 20,
    "real_time_result": 20,
    "impressions": 1806,
    "conversion": 0,
    "real_time_result_rate": 1.11,
    "real_time_conversion_rate": 0,
    "real_time_conversion": 0,
    "adgroup_name": "AdGroupVadim",
    "tt_app_name": "0",
    "placement": "Automatic Placement",
    "real_time_cost_per_result": 0.3525,
    "result_rate": 1.11,
    "tt_app_id": 0
  }
}
```

**CampaignsAudienceReportsByCountryDaily Stream - [AudienceReports](https://ads.tiktok.com/marketing_api/docs?id=1707957217727489)**
```
{
  "metrics": {
    "impressions": 5870,
    "campaign_name": "CampaignVadimTraffic",
    "cpm": 3.41,
    "clicks": 46,
    "spend": 20,
    "ctr": 0.78,
    "cpc": 0.43
  },
  "dimensions": {
    "stat_time_day": "2022-03-28 00:00:00",
    "campaign_id": 1728545382536225,
    "country_code": "US"
  }
}

```

## Performance considerations

The connector is restricted by [requests limitation](https://ads.tiktok.com/marketing_api/docs?rid=fgvgaumno25&id=1725359439428610). This connector should not run into TikTok Marketing API limitations under normal usage. Please [create an issue](https://github.com/airbytehq/airbyte/issues) if you see any rate limit issues that are not automatically retried successfully.

## Changelog

| Version | Date       | Pull Request                                             | Subject                                                                                       |
|:--------|:-----------|:---------------------------------------------------------|:----------------------------------------------------------------------------------------------|
<<<<<<< HEAD
| 3.0.1   | 2023-03-31 | [24741](https://github.com/airbytehq/airbyte/pull/24741) | Add correct PK to daily and hourly reports streams                                                       |
| 3.0.0   | 2023-03-29 | [24630](https://github.com/airbytehq/airbyte/pull/24630) | Migrate to v1.3 API                                                                           |
=======
| 2.0.6   | 2023-03-30 | [22134](https://github.com/airbytehq/airbyte/pull/22134) | Add `country_code` and `platform` audience reports.                                                      |
>>>>>>> 32fb8c2b
| 2.0.5   | 2023-03-29 | [22863](https://github.com/airbytehq/airbyte/pull/22863) | Specified date formatting in specification                                                    |
| 2.0.4   | 2023-02-23 | [22309](https://github.com/airbytehq/airbyte/pull/22309) | Add Advertiser ID to filter reports and streams                                               |
| 2.0.3   | 2023-02-15 | [23091](https://github.com/airbytehq/airbyte/pull/23091) | Add more clear log message for 504 error                                                      |
| 2.0.2   | 2023-02-02 | [22309](https://github.com/airbytehq/airbyte/pull/22309) | Chunk Advertiser IDs                                                                          |
| 2.0.1   | 2023-01-27 | [22044](https://github.com/airbytehq/airbyte/pull/22044) | Set `AvailabilityStrategy` for streams explicitly to `None`                                   |
| 2.0.0   | 2022-12-20 | [20415](https://github.com/airbytehq/airbyte/pull/20415) | Update schema types for `AudienceReports` and `BasicReports` streams.                         |
| 1.0.1   | 2022-12-16 | [20598](https://github.com/airbytehq/airbyte/pull/20598) | Remove Audience Reports with Hourly granularity due to deprecated dimension.                  |
| 1.0.0   | 2022-12-05 | [19758](https://github.com/airbytehq/airbyte/pull/19758) | Convert `mobile_app_id` from integer to string in AudienceReport streams.                     |
| 0.1.17  | 2022-10-04 | [17557](https://github.com/airbytehq/airbyte/pull/17557) | Retry error 50002                                                                             |
| 0.1.16  | 2022-09-28 | [17326](https://github.com/airbytehq/airbyte/pull/17326) | Migrate to per-stream state                                                                   |
| 0.1.15  | 2022-08-30 | [16137](https://github.com/airbytehq/airbyte/pull/16137) | Fixed bug with normalization caused by unsupported nested cursor field                        |
| 0.1.14  | 2022-06-29 | [13890](https://github.com/airbytehq/airbyte/pull/13890) | Removed granularity config option                                                             |
| 0.1.13  | 2022-06-28 | [13650](https://github.com/airbytehq/airbyte/pull/13650) | Added video metrics to report streams                                                         |
| 0.1.12  | 2022-05-24 | [13127](https://github.com/airbytehq/airbyte/pull/13127) | Fixed integration test                                                                        |
| 0.1.11  | 2022-04-27 | [12838](https://github.com/airbytehq/airbyte/pull/12838) | Added end date configuration for tiktok                                                       |
| 0.1.10  | 2022-05-07 | [12545](https://github.com/airbytehq/airbyte/pull/12545) | Removed odd production authenication method                                                   |
| 0.1.9   | 2022-04-30 | [12500](https://github.com/airbytehq/airbyte/pull/12500) | Improve input configuration copy                                                              |
| 0.1.8   | 2022-04-28 | [12435](https://github.com/airbytehq/airbyte/pull/12435) | updated spec descriptions                                                                     |
| 0.1.7   | 2022-04-27 | [12380](https://github.com/airbytehq/airbyte/pull/12380) | fixed spec descriptions and documentation                                                     |
| 0.1.6   | 2022-04-19 | [11378](https://github.com/airbytehq/airbyte/pull/11378) | updated logic for stream initializations, fixed errors in schemas, updated SAT and unit tests |
| 0.1.5   | 2022-02-17 | [10398](https://github.com/airbytehq/airbyte/pull/10398) | Add Audience reports                                                                          |
| 0.1.4   | 2021-12-30 | [7636](https://github.com/airbytehq/airbyte/pull/7636)   | Add OAuth support                                                                             |
| 0.1.3   | 2021-12-10 | [8425](https://github.com/airbytehq/airbyte/pull/8425)   | Update title, description fields in spec                                                      |
| 0.1.2   | 2021-12-02 | [8292](https://github.com/airbytehq/airbyte/pull/8292)   | Support reports                                                                               |
| 0.1.1   | 2021-11-08 | [7499](https://github.com/airbytehq/airbyte/pull/7499)   | Remove base-python dependencies                                                               |
| 0.1.0   | 2021-09-18 | [5887](https://github.com/airbytehq/airbyte/pull/5887)   | Release TikTok Marketing CDK Connector                                                        |<|MERGE_RESOLUTION|>--- conflicted
+++ resolved
@@ -57,71 +57,47 @@
 
 ## Supported streams and sync modes
 
-<<<<<<< HEAD
-| Stream                                  | Environment  | Key                          | Incremental |
-|:----------------------------------------|--------------|------------------------------|:------------|
-| Advertisers                             | Prod,Sandbox | id                           | No          |
-| AdGroups                                | Prod,Sandbox | adgroup_id                   | Yes         |
-| Ads                                     | Prod,Sandbox | ad_id                        | Yes         |
-| Campaigns                               | Prod,Sandbox | campaign_id                  | Yes         |
-| AdsReportsHourly                        | Prod,Sandbox | ad_id                        | Yes         |
-| AdsReportsDaily                         | Prod,Sandbox | ad_id, stat_time_day         | Yes         |
-| AdsReportsLifetime                      | Prod,Sandbox | ad_id                        | No          |
-| AdvertisersReportsHourly                | Prod         | advertiser_id                | Yes         |
-| AdvertisersReportsDaily                 | Prod         | advertiser_id, stat_time_day | Yes         |
-| AdvertisersReportsLifetime              | Prod         | advertiser_id                | No          |
-| AdGroupsReportsHourly                   | Prod,Sandbox | adgroup_id                   | Yes         |
-| AdGroupsReportsDaily                    | Prod,Sandbox | adgroup_id,stat_time_day     | Yes         |
-| AdGroupsReportsLifetime                 | Prod,Sandbox | adgroup_id                   | No          |
-| CampaignsReportsHourly                  | Prod,Sandbox | campaign_id                  | Yes         |
-| CampaignsReportsDaily                   | Prod,Sandbox | campaign_id, stat_time_day   | Yes         |
-| CampaignsReportsLifetime                | Prod,Sandbox | campaign_id                  | No          |
-| AdvertisersAudienceReportsHourly        | Prod         | advertiser_id                | Yes         |
-| AdvertisersAudienceReportsDaily         | Prod         | advertiser_id, stat_time_day | Yes         |
-| AdvertisersAudienceReportsLifetime      | Prod         | advertiser_id                | No          |
-| AdGroupAudienceReportsHourly            | Prod,Sandbox | adgroup_id                   | Yes         |
-| AdGroupAudienceReportsDaily             | Prod,Sandbox | adgroup_id,stat_time_day     | Yes         |
-| AdsAudienceReportsHourly                | Prod,Sandbox | adgroup_id                   | Yes         |
-| AdsAudienceReportsDaily                 | Prod,Sandbox | campaign_id                  | Yes         |
-| CampaignsAudienceReportsByCountryHourly | Prod,Sandbox | campaign_id, stat_time_day   | Yes         |
-| CampaignsAudienceReportsByCountryDaily  | Prod,Sandbox | campaign_id                  | Yes         |
-=======
-| Stream                                    | Environment  | Key         | Incremental |
-| :--------------------------------------   | ------------ | ----------- | :---------- |
-| Advertisers                               | Prod,Sandbox | id          | No          |
-| AdGroups                                  | Prod,Sandbox | adgroup_id  | Yes         |
-| Ads                                       | Prod,Sandbox | ad_id       | Yes         |
-| Campaigns                                 | Prod,Sandbox | campaign_id | Yes         |
-| AdsReportsHourly                          | Prod,Sandbox | None        | Yes         |
-| AdsReportsDaily                           | Prod,Sandbox | None        | Yes         |
-| AdsReportsLifetime                        | Prod,Sandbox | None        | No          |
-| AdvertisersReportsHourly                  | Prod         | None        | Yes         |
-| AdvertisersReportsDaily                   | Prod         | None        | Yes         |
-| AdvertisersReportsLifetime                | Prod         | None        | No          |
-| AdGroupsReportsHourly                     | Prod,Sandbox | None        | Yes         |
-| AdGroupsReportsDaily                      | Prod,Sandbox | None        | Yes         |
-| AdGroupsReportsLifetime                   | Prod,Sandbox | None        | No          |
-| CampaignsReportsHourly                    | Prod,Sandbox | None        | Yes         |
-| CampaignsReportsDaily                     | Prod,Sandbox | None        | Yes         |
-| CampaignsReportsLifetime                  | Prod,Sandbox | None        | No          |
-| AdvertisersAudienceReportsHourly          | Prod         | None        | Yes         |
-| AdvertisersAudienceReportsDaily           | Prod         | None        | Yes         |
-| AdvertisersAudienceReportsByCountryDaily  | Prod         | None        | Yes         |
-| AdvertisersAudienceReportsByPlatformDaily | Prod         | None        | Yes         |
-| AdvertisersAudienceReportsLifetime        | Prod         | None        | No          |
-| AdGroupAudienceReportsHourly              | Prod,Sandbox | None        | Yes         |
-| AdGroupAudienceReportsDaily               | Prod,Sandbox | None        | Yes         |
-| AdGroupAudienceReportsByCountryDaily      | Prod,Sandbox | None        | Yes         |
-| AdGroupAudienceReportsByPlatformDaily     | Prod,Sandbox | None        | Yes         |
-| AdsAudienceReportsHourly                  | Prod,Sandbox | None        | Yes         |
-| AdsAudienceReportsDaily                   | Prod,Sandbox | None        | Yes         |
-| AdsAudienceReportsByCountryDaily          | Prod,Sandbox | None        | Yes         |
-| AdsAudienceReportsByPlatformDaily         | Prod,Sandbox | None        | Yes         |
-| CampaignsAudienceReportsByCountryHourly   | Prod,Sandbox | None        | Yes         |
-| CampaignsAudienceReportsDaily             | Prod,Sandbox | None        | Yes         |
-| CampaignsAudienceReportsByCountryDaily    | Prod,Sandbox | None        | Yes         |
-| CampaignsAudienceReportsByPlatformDaily   | Prod,Sandbox | None        | Yes         |
->>>>>>> 32fb8c2b
+| Stream                                      | Environment  | Key                          | Incremental |
+|:----------------------------------------    |--------------|------------------------------|:------------|
+| Advertisers                                 | Prod,Sandbox | id                           | No          |
+| AdGroups                                    | Prod,Sandbox | adgroup_id                   | Yes         |
+| Ads                                         | Prod,Sandbox | ad_id                        | Yes         |
+| Campaigns                                   | Prod,Sandbox | campaign_id                  | Yes         |
+| AdsReportsHourly                            | Prod,Sandbox | ad_id  stat_time_hour        | Yes         |
+| AdsReportsDaily                             | Prod,Sandbox | ad_id, stat_time_day         | Yes         |
+| AdsReportsLifetime                          | Prod,Sandbox | ad_id                        | No          |
+| AdvertisersReportsHourly                    | Prod         | advertiser_id  stat_time_hour| Yes         |
+| AdvertisersReportsDaily                     | Prod         | advertiser_id, stat_time_day | Yes         |
+| AdvertisersReportsLifetime                  | Prod         | advertiser_id                | No          |
+| AdGroupsReportsHourly                       | Prod,Sandbox | adgroup_id stat_time_hour    | Yes         |
+| AdGroupsReportsDaily                        | Prod,Sandbox | adgroup_id,stat_time_day     | Yes         |
+| AdGroupsReportsLifetime                     | Prod,Sandbox | adgroup_id                   | No          |
+| CampaignsReportsHourly                      | Prod,Sandbox | campaign_id  stat_time_hour  | Yes         |
+| CampaignsReportsDaily                       | Prod,Sandbox | campaign_id, stat_time_day   | Yes         |
+| CampaignsReportsLifetime                    | Prod,Sandbox | campaign_id                  | No          |
+| AdvertisersAudienceReportsHourly            | Prod         | advertiser_id  stat_time_hour| Yes         |
+| AdvertisersAudienceReportsDaily             | Prod         | advertiser_id, stat_time_day | Yes         |
+| AdvertisersAudienceReportsByCountryDaily    | Prod         | advertiser_id, stat_time_day | Yes         |
+| AdvertisersAudienceReportsByPlatformDaily   | Prod         | advertiser_id, stat_time_day | Yes         |
+| AdvertisersAudienceReportsByCountryHourly   | Prod         | advertiser_id, stat_time_hour| Yes         |
+| AdvertisersAudienceReportsByPlatformHourly  | Prod         | advertiser_id, stat_time_hour| Yes         |
+| AdvertisersAudienceReportsLifetime          | Prod         | advertiser_id                | No          |
+| AdGroupAudienceReportsHourly                | Prod,Sandbox | adgroup_id, stat_time_hour   | Yes         |
+| AdGroupAudienceReportsDaily                 | Prod,Sandbox | adgroup_id,stat_time_day     | Yes         |
+| AdGroupAudienceReportsByCountryDaily        | Prod,Sandbox | adgroup_id,stat_time_day     | Yes         |
+| AdGroupAudienceReportsByPlatformDaily       | Prod,Sandbox | adgroup_id,stat_time_day     | Yes         |
+| AdGroupAudienceReportsByCountryHourly       | Prod,Sandbox | adgroup_id,stat_time_hour    | Yes         |
+| AdGroupAudienceReportsByPlatformHourly      | Prod,Sandbox | adgroup_id,stat_time_hour    | Yes         |
+| AdsAudienceReportsHourly                    | Prod,Sandbox | ad_id, stat_time_hour        | Yes         |
+| AdsAudienceReportsDaily                     | Prod,Sandbox | ad_id, stat_time_day         | Yes         |
+| AdsAudienceReportsByCountryDaily            | Prod,Sandbox | ad_id, stat_time_day         | Yes         |
+| AdsAudienceReportsByPlatformDaily           | Prod,Sandbox | ad_id, stat_time_day         | Yes         |
+| CampaignsAudienceReportsHourly              | Prod,Sandbox | campaign_id, stat_time_hour  | Yes         |
+| CampaignsAudienceReportsDaily               | Prod,Sandbox | campaign_id, stat_time_day   | Yes         |
+| CampaignsAudienceReportsByCountryDaily      | Prod,Sandbox | campaign_id, stat_time_day   | Yes         |
+| CampaignsAudienceReportsByCountryHourly     | Prod,Sandbox | campaign_id, stat_time_hour  | Yes         |
+| CampaignsAudienceReportsByCountryDaily      | Prod,Sandbox | campaign_id, stat_time_day   | Yes         |
+
 
 ### Report Aggregation
 Reports synced by this connector can use either hourly, daily, or lifetime granularities for aggregating performance data. For example, if you select the daily-aggregation flavor of a report, the report will contain a row for each day for the duration of the report. Each row will indicate the number of impressions recorded on that day.
@@ -588,12 +564,9 @@
 
 | Version | Date       | Pull Request                                             | Subject                                                                                       |
 |:--------|:-----------|:---------------------------------------------------------|:----------------------------------------------------------------------------------------------|
-<<<<<<< HEAD
 | 3.0.1   | 2023-03-31 | [24741](https://github.com/airbytehq/airbyte/pull/24741) | Add correct PK to daily and hourly reports streams                                                       |
 | 3.0.0   | 2023-03-29 | [24630](https://github.com/airbytehq/airbyte/pull/24630) | Migrate to v1.3 API                                                                           |
-=======
 | 2.0.6   | 2023-03-30 | [22134](https://github.com/airbytehq/airbyte/pull/22134) | Add `country_code` and `platform` audience reports.                                                      |
->>>>>>> 32fb8c2b
 | 2.0.5   | 2023-03-29 | [22863](https://github.com/airbytehq/airbyte/pull/22863) | Specified date formatting in specification                                                    |
 | 2.0.4   | 2023-02-23 | [22309](https://github.com/airbytehq/airbyte/pull/22309) | Add Advertiser ID to filter reports and streams                                               |
 | 2.0.3   | 2023-02-15 | [23091](https://github.com/airbytehq/airbyte/pull/23091) | Add more clear log message for 504 error                                                      |
