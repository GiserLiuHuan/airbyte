--- conflicted
+++ resolved
@@ -263,17 +263,12 @@
 ## Changelog
 
 | Version | Date       | Pull Request                                               | Subject                                                                                                                                         |
-<<<<<<< HEAD
 | :------ | :--------- | :--------------------------------------------------------- | :---------------------------------------------------------------------------------------------------------------------------------------------- |
-| 2.1.2   | 2023-07-31 | [29204](https://github.com/airbytehq/airbyte/pull/29204)   | Fix zeroDateTimeBehavior value                            |
-| 2.1.1   | 2023-07-31 | [28882](https://github.com/airbytehq/airbyte/pull/28882)   | Improve replication method labels and descriptions        |
-=======
-|:--------|:-----------|:-----------------------------------------------------------|:------------------------------------------------------------------------------------------------------------------------------------------------|
+| 3.0.2   | 2023-07-31 | [29204](https://github.com/airbytehq/airbyte/pull/29204)   | Fix zeroDateTimeBehavior value                                                                                                                  |
 | 3.0.1   | 2023-08-21 | [29308](https://github.com/airbytehq/airbyte/pull/29308)   | CDC: Enable frequent state emissions during incremental runs                                                                                    |
 | 3.0.0   | 2023-08-08 | [28756](https://github.com/airbytehq/airbyte/pull/28756)   | CDC: Set a default cursor                                                                                                                       |
 | 2.1.2   | 2023-08-08 | [29220](https://github.com/airbytehq/airbyte/pull/29220)   | Add indicator that CDC is the recommended update method                                                                                         |
 | 2.1.1   | 2023-07-31 | [28882](https://github.com/airbytehq/airbyte/pull/28882)   | Improve replication method labels and descriptions                                                                                              |
->>>>>>> 9c8bfff9
 | 2.1.0   | 2023-06-26 | [27737](https://github.com/airbytehq/airbyte/pull/27737)   | License Update: Elv2                                                                                                                            |
 | 2.0.25  | 2023-06-20 | [27212](https://github.com/airbytehq/airbyte/pull/27212)   | Fix silent exception swallowing in StreamingJdbcDatabase                                                                                        |
 | 2.0.24  | 2023-05-25 | [26473](https://github.com/airbytehq/airbyte/pull/26473)   | CDC : Limit queue size                                                                                                                          |
