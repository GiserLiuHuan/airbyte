# Snowflake

Setting up the Snowflake destination connector involves setting up Snowflake entities (warehouse, database, schema, user, and role) in the Snowflake console, setting up the data loading method (internal stage, AWS S3, or Google Cloud Storage bucket), and configuring the Snowflake destination connector using the Airbyte UI.

This page describes the step-by-step process of setting up the Snowflake destination connector.

## Prerequisites

- A Snowflake account with the [ACCOUNTADMIN](https://docs.snowflake.com/en/user-guide/security-access-control-considerations.html) role. If you don’t have an account with the `ACCOUNTADMIN` role, contact your Snowflake administrator to set one up for you.
- (Optional) An AWS, or Google Cloud Storage.

### Network policies

By default, Snowflake allows users to connect to the service from any computer or device IP address. A security administrator (i.e. users with the SECURITYADMIN role) or higher can create a network policy to allow or deny access to a single IP address or a list of addresses.

If you have any issues connecting with Airbyte Cloud please make sure that the list of IP addresses is on the allowed list

To determine whether a network policy is set on your account or for a specific user, execute the _SHOW PARAMETERS_ command.

**Account**

        SHOW PARAMETERS LIKE 'network_policy' IN ACCOUNT;

**User**

        SHOW PARAMETERS LIKE 'network_policy' IN USER <username>;

To read more please check official [Snowflake documentation](https://docs.snowflake.com/en/user-guide/network-policies.html#)

## Setup guide

### Step 1: Set up Airbyte-specific entities in Snowflake

To set up the Snowflake destination connector, you first need to create Airbyte-specific Snowflake entities (a warehouse, database, schema, user, and role) with the `OWNERSHIP` permission to write data into Snowflake, track costs pertaining to Airbyte, and control permissions at a granular level.

You can use the following script in a new [Snowflake worksheet](https://docs.snowflake.com/en/user-guide/ui-worksheet.html) to create the entities:

1.  [Log into your Snowflake account](https://www.snowflake.com/login/).
2.  Edit the following script to change the password to a more secure password and to change the names of other resources if you so desire.

    **Note:** Make sure you follow the [Snowflake identifier requirements](https://docs.snowflake.com/en/sql-reference/identifiers-syntax.html) while renaming the resources.

        -- set variables (these need to be uppercase)
        set airbyte_role = 'AIRBYTE_ROLE';
        set airbyte_username = 'AIRBYTE_USER';
        set airbyte_warehouse = 'AIRBYTE_WAREHOUSE';
        set airbyte_database = 'AIRBYTE_DATABASE';
        set airbyte_schema = 'AIRBYTE_SCHEMA';

        -- set user password
        set airbyte_password = 'password';

        begin;

        -- create Airbyte role
        use role securityadmin;
        create role if not exists identifier($airbyte_role);
        grant role identifier($airbyte_role) to role SYSADMIN;

        -- create Airbyte user
        create user if not exists identifier($airbyte_username)
        password = $airbyte_password
        default_role = $airbyte_role
        default_warehouse = $airbyte_warehouse;

        grant role identifier($airbyte_role) to user identifier($airbyte_username);

        -- change role to sysadmin for warehouse / database steps
        use role sysadmin;

        -- create Airbyte warehouse
        create warehouse if not exists identifier($airbyte_warehouse)
        warehouse_size = xsmall
        warehouse_type = standard
        auto_suspend = 60
        auto_resume = true
        initially_suspended = true;

        -- create Airbyte database
        create database if not exists identifier($airbyte_database);

        -- grant Airbyte warehouse access
        grant USAGE
        on warehouse identifier($airbyte_warehouse)
        to role identifier($airbyte_role);

        -- grant Airbyte database access
        grant OWNERSHIP
        on database identifier($airbyte_database)
        to role identifier($airbyte_role);

        commit;

        begin;

        USE DATABASE identifier($airbyte_database);

        -- create schema for Airbyte data
        CREATE SCHEMA IF NOT EXISTS identifier($airbyte_schema);

        commit;

        begin;

        -- grant Airbyte schema access
        grant OWNERSHIP
        on schema identifier($airbyte_schema)
        to role identifier($airbyte_role);

        commit;

3.  Run the script using the [Worksheet page](https://docs.snowflake.com/en/user-guide/ui-worksheet.html) or [Snowsight](https://docs.snowflake.com/en/user-guide/ui-snowsight-gs.html). Make sure to select the **All Queries** checkbox.

### Step 2: Set up a data loading method

By default, Airbyte uses Snowflake’s [Internal Stage](https://docs.snowflake.com/en/user-guide/data-load-local-file-system-create-stage.html) to load data. You can also load data using an [Amazon S3 bucket](https://docs.aws.amazon.com/AmazonS3/latest/userguide/Welcome.html), or [Google Cloud Storage bucket](https://cloud.google.com/storage/docs/introduction).

Make sure the database and schema have the `USAGE` privilege.

#### Using an Amazon S3 bucket

To use an Amazon S3 bucket, [create a new Amazon S3 bucket](https://docs.aws.amazon.com/AmazonS3/latest/userguide/create-bucket-overview.html) with read/write access for Airbyte to stage data to Snowflake.

#### Using a Google Cloud Storage bucket

To use a Google Cloud Storage bucket:

1. Navigate to the Google Cloud Console and [create a new bucket](https://cloud.google.com/storage/docs/creating-buckets) with read/write access for Airbyte to stage data to Snowflake.
2. [Generate a JSON key](https://cloud.google.com/iam/docs/creating-managing-service-account-keys#creating_service_account_keys) for your service account.
3. Edit the following script to replace `AIRBYTE_ROLE` with the role you used for Airbyte's Snowflake configuration and `YOURBUCKETNAME` with your bucket name.

   ```text
   create storage INTEGRATION gcs_airbyte_integration
     TYPE = EXTERNAL_STAGE
     STORAGE_PROVIDER = GCS
     ENABLED = TRUE
     STORAGE_ALLOWED_LOCATIONS = ('gcs://YOURBUCKETNAME');

   create stage gcs_airbyte_stage
     url = 'gcs://YOURBUCKETNAME'
     storage_integration = gcs_airbyte_integration;

   GRANT USAGE ON integration gcs_airbyte_integration TO ROLE AIRBYTE_ROLE;
   GRANT USAGE ON stage gcs_airbyte_stage TO ROLE AIRBYTE_ROLE;

   DESC STORAGE INTEGRATION gcs_airbyte_integration;
   ```

   The final query should show a `STORAGE_GCP_SERVICE_ACCOUNT` property with an email as the property value. Add read/write permissions to your bucket with that email.

4. Navigate to the Snowflake UI and run the script as a [Snowflake account admin](https://docs.snowflake.com/en/user-guide/security-access-control-considerations.html) using the [Worksheet page](https://docs.snowflake.com/en/user-guide/ui-worksheet.html) or [Snowsight](https://docs.snowflake.com/en/user-guide/ui-snowsight-gs.html).

### Step 3: Set up Snowflake as a destination in Airbyte

Navigate to the Airbyte UI to set up Snowflake as a destination. You can authenticate using username/password or OAuth 2.0:

### Login and Password

| Field                                                                                                 | Description                                                                                                                                                                                       |
| ----------------------------------------------------------------------------------------------------- | ------------------------------------------------------------------------------------------------------------------------------------------------------------------------------------------------- |
| [Host](https://docs.snowflake.com/en/user-guide/admin-account-identifier.html)                        | The host domain of the snowflake instance (must include the account, region, cloud environment, and end with snowflakecomputing.com). Example: `accountname.us-east-2.aws.snowflakecomputing.com` |
| [Role](https://docs.snowflake.com/en/user-guide/security-access-control-overview.html#roles)          | The role you created in Step 1 for Airbyte to access Snowflake. Example: `AIRBYTE_ROLE`                                                                                                           |
| [Warehouse](https://docs.snowflake.com/en/user-guide/warehouses-overview.html#overview-of-warehouses) | The warehouse you created in Step 1 for Airbyte to sync data into. Example: `AIRBYTE_WAREHOUSE`                                                                                                   |
| [Database](https://docs.snowflake.com/en/sql-reference/ddl-database.html#database-schema-share-ddl)   | The database you created in Step 1 for Airbyte to sync data into. Example: `AIRBYTE_DATABASE`                                                                                                     |
| [Schema](https://docs.snowflake.com/en/sql-reference/ddl-database.html#database-schema-share-ddl)     | The default schema used as the target schema for all statements issued from the connection that do not explicitly specify a schema name.                                                          |
| Username                                                                                              | The username you created in Step 1 to allow Airbyte to access the database. Example: `AIRBYTE_USER`                                                                                               |
| Password                                                                                              | The password associated with the username.                                                                                                                                                        |
| [JDBC URL Params](https://docs.snowflake.com/en/user-guide/jdbc-parameters.html) (Optional)           | Additional properties to pass to the JDBC URL string when connecting to the database formatted as `key=value` pairs separated by the symbol `&`. Example: `key1=value1&key2=value2&key3=value3`   |

### OAuth 2.0

| Field                                                                                                 | Description                                                                                                                                                                                       |
| :---------------------------------------------------------------------------------------------------- | :------------------------------------------------------------------------------------------------------------------------------------------------------------------------------------------------ |
| [Host](https://docs.snowflake.com/en/user-guide/admin-account-identifier.html)                        | The host domain of the snowflake instance (must include the account, region, cloud environment, and end with snowflakecomputing.com). Example: `accountname.us-east-2.aws.snowflakecomputing.com` |
| [Role](https://docs.snowflake.com/en/user-guide/security-access-control-overview.html#roles)          | The role you created in Step 1 for Airbyte to access Snowflake. Example: `AIRBYTE_ROLE`                                                                                                           |
| [Warehouse](https://docs.snowflake.com/en/user-guide/warehouses-overview.html#overview-of-warehouses) | The warehouse you created in Step 1 for Airbyte to sync data into. Example: `AIRBYTE_WAREHOUSE`                                                                                                   |
| [Database](https://docs.snowflake.com/en/sql-reference/ddl-database.html#database-schema-share-ddl)   | The database you created in Step 1 for Airbyte to sync data into. Example: `AIRBYTE_DATABASE`                                                                                                     |
| [Schema](https://docs.snowflake.com/en/sql-reference/ddl-database.html#database-schema-share-ddl)     | The default schema used as the target schema for all statements issued from the connection that do not explicitly specify a schema name.                                                          |
| Username                                                                                              | The username you created in Step 1 to allow Airbyte to access the database. Example: `AIRBYTE_USER`                                                                                               |
| OAuth2                                                                                                | The Login name and password to obtain auth token.                                                                                                                                                 |
| [JDBC URL Params](https://docs.snowflake.com/en/user-guide/jdbc-parameters.html) (Optional)           | Additional properties to pass to the JDBC URL string when connecting to the database formatted as `key=value` pairs separated by the symbol `&`. Example: `key1=value1&key2=value2&key3=value3`   |

### Key pair authentication

    In order to configure key pair authentication you will need a private/public key pair.
    If you do not have the key pair yet, you can generate one using openssl command line tool
    Use this command in order to generate an unencrypted private key file:

       `openssl genrsa 2048 | openssl pkcs8 -topk8 -inform PEM -out rsa_key.p8 -nocrypt`

    Alternatively, use this command to generate an encrypted private key file:

      `openssl genrsa 2048 | openssl pkcs8 -topk8 -inform PEM -v1 PBE-SHA1-RC4-128 -out rsa_key.p8`

    Once you have your private key, you need to generate a matching public key.
    You can do so with the following command:

      `openssl rsa -in rsa_key.p8 -pubout -out rsa_key.pub`

    Finally, you need to add the public key to your Snowflake user account.
    You can do so with the following SQL command in Snowflake:

      `alter user <user_name> set rsa_public_key=<public_key_value>;`

    and replace <user_name> with your user name and <public_key_value> with your public key.

To use AWS S3 as the cloud storage, enter the information for the S3 bucket you created in Step 2:

| Field                          | Description                                                                                                                                                                                                                                                                                                                                                                                                                                                                                                                                             |
| ------------------------------ | ------------------------------------------------------------------------------------------------------------------------------------------------------------------------------------------------------------------------------------------------------------------------------------------------------------------------------------------------------------------------------------------------------------------------------------------------------------------------------------------------------------------------------------------------------- |
| S3 Bucket Name                 | The name of the staging S3 bucket (Example: `airbyte.staging`). Airbyte will write files to this bucket and read them via statements on Snowflake.                                                                                                                                                                                                                                                                                                                                                                                                      |
| S3 Bucket Region               | The S3 staging bucket region used.                                                                                                                                                                                                                                                                                                                                                                                                                                                                                                                      |
| S3 Key Id \*                   | The Access Key ID granting access to the S3 staging bucket. Airbyte requires Read and Write permissions for the bucket.                                                                                                                                                                                                                                                                                                                                                                                                                                 |
| S3 Access Key \*               | The corresponding secret to the S3 Key ID.                                                                                                                                                                                                                                                                                                                                                                                                                                                                                                              |
| Stream Part Size (Optional)    | Increase this if syncing tables larger than 100GB. Files are streamed to S3 in parts. This determines the size of each part, in MBs. As S3 has a limit of 10,000 parts per file, part size affects the table size. This is 5MB by default, resulting in a default limit of 100GB tables. <br/>Note, a larger part size will result in larger memory requirements. A rule of thumb is to multiply the part size by 10 to get the memory requirement. Modify this with care. (e.g. 5)                                                                     |
| Purge Staging Files and Tables | Determines whether to delete the staging files from S3 after completing the sync. Specifically, the connector will create CSV files named `bucketPath/namespace/streamName/syncDate_epochMillis_randomUuid.csv` containing three columns (`ab_id`, `data`, `emitted_at`). Normally these files are deleted after sync; if you want to keep them for other purposes, set `purge_staging_data` to false.                                                                                                                                                  |
| Encryption                     | Whether files on S3 are encrypted. You probably don't need to enable this, but it can provide an additional layer of security if you are sharing your data storage with other applications. If you do use encryption, you must choose between ephemeral keys (Airbyte will automatically generate a new key for each sync, and nobody but Airbyte and Snowflake will be able to read the data on S3) or providing your own key (if you have the "Purge staging files and tables" option disabled, and you want to be able to decrypt the data yourself) |
| S3 Filename pattern (Optional) | The pattern allows you to set the file-name format for the S3 staging file(s), next placeholders combinations are currently supported: {date}, {date:yyyy_MM}, {timestamp}, {timestamp:millis}, {timestamp:micros}, {part_number}, {sync_id}, {format_extension}. Please, don't use empty space and not supportable placeholders, as they won't recognized.                                                                                                                                                                                             |

To use a Google Cloud Storage bucket, enter the information for the bucket you created in Step 2:

| Field                          | Description                                                                                                                                                                                                                                                                                                                                                                                          |
| ------------------------------ | ---------------------------------------------------------------------------------------------------------------------------------------------------------------------------------------------------------------------------------------------------------------------------------------------------------------------------------------------------------------------------------------------------- |
| GCP Project ID                 | The name of the GCP project ID for your credentials. (Example: `my-project`)                                                                                                                                                                                                                                                                                                                         |
| GCP Bucket Name                | The name of the staging bucket. Airbyte will write files to this bucket and read them via statements on Snowflake. (Example: `airbyte-staging`)                                                                                                                                                                                                                                                      |
| Google Application Credentials | The contents of the JSON key file that has read/write permissions to the staging GCS bucket. You will separately need to grant bucket access to your Snowflake GCP service account. See the [Google Cloud docs](https://cloud.google.com/iam/docs/creating-managing-service-account-keys#creating_service_account_keys) for more information on how to generate a JSON key for your service account. |

## Output schema

Airbyte outputs each stream into its own table with the following columns in Snowflake:

| Airbyte field        | Description                                                    | Column type              |
| -------------------- | -------------------------------------------------------------- | ------------------------ |
| \_airbyte_ab_id      | A UUID assigned to each processed event                        | VARCHAR                  |
| \_airbyte_emitted_at | A timestamp for when the event was pulled from the data source | TIMESTAMP WITH TIME ZONE |
| \_airbyte_data       | A JSON blob with the event data.                               | VARIANT                  |

**Note:** By default, Airbyte creates permanent tables. If you prefer transient tables, create a dedicated transient database for Airbyte. For more information, refer to[ Working with Temporary and Transient Tables](https://docs.snowflake.com/en/user-guide/tables-temp-transient.html)

## Supported sync modes

The Snowflake destination supports the following sync modes:

- [Full Refresh - Overwrite](https://docs.airbyte.com/understanding-airbyte/connections/full-refresh-overwrite/)
- [Full Refresh - Append](https://docs.airbyte.com/understanding-airbyte/connections/full-refresh-append)
- [Incremental Sync - Append](https://docs.airbyte.com/understanding-airbyte/connections/incremental-append)
- [Incremental Sync - Append + Deduped](https://docs.airbyte.com/understanding-airbyte/connections/incremental-append-deduped)

## Snowflake tutorials

Now that you have set up the Snowflake destination connector, check out the following Snowflake tutorials:

- [Build a data ingestion pipeline from Mailchimp to Snowflake](https://airbyte.com/tutorials/data-ingestion-pipeline-mailchimp-snowflake)
- [Replicate data from a PostgreSQL database to Snowflake](https://airbyte.com/tutorials/postgresql-database-to-snowflake)
- [Migrate your data from Redshift to Snowflake](https://airbyte.com/tutorials/redshift-to-snowflake)
- [Orchestrate ELT pipelines with Prefect, Airbyte and dbt](https://airbyte.com/tutorials/elt-pipeline-prefect-airbyte-dbt)

## Troubleshooting

### 'Current role does not have permissions on the target schema'

If you receive an error stating `Current role does not have permissions on the target schema` make sure that the
Snowflake destination `SCHEMA` is one that the role you've provided has permissions on. When creating a connection,
it may allow you to select `Mirror source structure` for the `Destination namespace`, which if you have followed
some of our default examples and tutorials may result in the connection trying to write to a `PUBLIC` schema.

A quick fix could be to edit your connection's 'Replication' settings from `Mirror source structure` to `Destination Default`.
Otherwise, make sure to grant the role the required permissions in the desired namespace.

## Changelog

| Version         | Date       | Pull Request                                               | Subject                                                                                                                                                         |
<<<<<<< HEAD
|:----------------|:-----------|:-----------------------------------------------------------|:----------------------------------------------------------------------------------------------------------------------------------------------------------------|
| 3.0.1           | 2023-08-31 | [\#30020](https://github.com/airbytehq/airbyte/pull/30020) | Run typing and deduping tasks in parallel                                                                                                                       |
=======
| :-------------- | :--------- | :--------------------------------------------------------- | :-------------------------------------------------------------------------------------------------------------------------------------------------------------- |
| 3.0.1           | 2023-08-27 | [\#30065](https://github.com/airbytehq/airbyte/pull/30065) | Clearer error thrown when records are missing a primary key                                                                                                     |
>>>>>>> 05a6de45
| 3.0.0           | 2023-08-27 | [\#29783](https://github.com/airbytehq/airbyte/pull/29783) | Destinations V2                                                                                                                                                 |
| 2.1.7           | 2023-08-29 | [\#29949](https://github.com/airbytehq/airbyte/pull/29949) | Destinations V2: Fix checking for empty table by ensuring upper-case DB names                                                                                   |
| 2.1.6           | 2023-08-28 | [\#29878](https://github.com/airbytehq/airbyte/pull/29878) | Destinations V2: Fix detection of existing table by ensuring upper-case DB names                                                                                |
| 2.1.5           | 2023-08-28 | [\#29903](https://github.com/airbytehq/airbyte/pull/29917) | Destinations V2: Performance Improvement, Changing Metadata error array construction from ARRAY_CAT to ARRAY_CONSTRUCT_COMPACT                                  |
| 2.1.4           | 2023-08-28 | [\#29903](https://github.com/airbytehq/airbyte/pull/29903) | Abort queries on crash                                                                                                                                          |
| 2.1.3           | 2023-08-25 | [\#29881](https://github.com/airbytehq/airbyte/pull/29881) | Destinations v2: Only run T+D once at end of sync, to prevent data loss under async conditions                                                                  |
| 2.1.2           | 2023-08-24 | [\#29805](https://github.com/airbytehq/airbyte/pull/29805) | Destinations v2: Don't soft reset in migration                                                                                                                  |
| 2.1.1           | 2023-08-23 | [\#29774](https://github.com/airbytehq/airbyte/pull/29774) | Destinations v2: Don't soft reset overwrite syncs                                                                                                               |
| 2.1.0           | 2023-08-21 | [\#29636](https://github.com/airbytehq/airbyte/pull/29636) | Destinations v2: Several Critical Bug Fixes (cursorless dedup, improved floating-point handling, improved special characters handling; improved error handling) |
| 2.0.0           | 2023-08-09 | [\#28894](https://github.com/airbytehq/airbyte/pull/29236) | Remove support for Snowflake GCS/S3 loading method in favor of Snowflake Internal staging                                                                       |
| 1.3.3           | 2023-08-15 | [\#29461](https://github.com/airbytehq/airbyte/pull/29461) | Changing a static constant reference                                                                                                                            |
| 1.3.2           | 2023-08-11 | [\#29381](https://github.com/airbytehq/airbyte/pull/29381) | Destinations v2: Add support for streams with no columns                                                                                                        |
| 1.3.1           | 2023-08-04 | [\#28894](https://github.com/airbytehq/airbyte/pull/28894) | Destinations v2: Update SqlGenerator                                                                                                                            |
| 1.3.0           | 2023-08-07 | [\#29174](https://github.com/airbytehq/airbyte/pull/29174) | Destinations v2: early access release                                                                                                                           |
| 1.2.10          | 2023-08-07 | [\#29188](https://github.com/airbytehq/airbyte/pull/29188) | Internal code refactoring                                                                                                                                       |
| 1.2.9           | 2023-08-04 | [\#28677](https://github.com/airbytehq/airbyte/pull/28677) | Destinations v2: internal code changes to prepare for early access release                                                                                      |
| 1.2.8           | 2023-08-03 | [\#29047](https://github.com/airbytehq/airbyte/pull/29047) | Avoid logging record if the format is invalid                                                                                                                   |
| 1.2.7           | 2023-08-02 | [\#28976](https://github.com/airbytehq/airbyte/pull/28976) | Fix composite PK handling in v1 mode                                                                                                                            |
| 1.2.6           | 2023-08-01 | [\#28618](https://github.com/airbytehq/airbyte/pull/28618) | Reduce logging noise                                                                                                                                            |
| 1.2.5           | 2023-07-24 | [\#28618](https://github.com/airbytehq/airbyte/pull/28618) | Add hooks in preparation for destinations v2 implementation                                                                                                     |
| 1.2.4           | 2023-07-21 | [\#28584](https://github.com/airbytehq/airbyte/pull/28584) | Install dependencies in preparation for destinations v2 work                                                                                                    |
| 1.2.3           | 2023-07-21 | [\#28345](https://github.com/airbytehq/airbyte/pull/28345) | Pull in async framework minor bug fix for race condition on state emission                                                                                      |
| 1.2.2           | 2023-07-14 | [\#28345](https://github.com/airbytehq/airbyte/pull/28345) | Increment patch to trigger a rebuild                                                                                                                            |
| 1.2.1           | 2023-07-14 | [\#28315](https://github.com/airbytehq/airbyte/pull/28315) | Pull in async framework minor bug fix to avoid Snowflake hanging on close                                                                                       |
| 1.2.0           | 2023-07-5  | [\#27935](https://github.com/airbytehq/airbyte/pull/27935) | Enable Faster Snowflake Syncs with Asynchronous writes                                                                                                          |
| 1.1.0           | 2023-06-27 | [\#27781](https://github.com/airbytehq/airbyte/pull/27781) | License Update: Elv2                                                                                                                                            |
| 1.0.6           | 2023-06-21 | [\#27555](https://github.com/airbytehq/airbyte/pull/27555) | Reduce image size                                                                                                                                               |
| 1.0.5           | 2023-05-31 | [\#25782](https://github.com/airbytehq/airbyte/pull/25782) | Internal scaffolding for future development                                                                                                                     |
| 1.0.4           | 2023-05-19 | [\#26323](https://github.com/airbytehq/airbyte/pull/26323) | Prevent infinite retry loop under specific circumstances                                                                                                        |
| 1.0.3           | 2023-05-15 | [\#26081](https://github.com/airbytehq/airbyte/pull/26081) | Reverts splits bases                                                                                                                                            |
| 1.0.2           | 2023-05-05 | [\#25649](https://github.com/airbytehq/airbyte/pull/25649) | Splits bases (reverted)                                                                                                                                         |
| 1.0.1           | 2023-04-29 | [\#25570](https://github.com/airbytehq/airbyte/pull/25570) | Internal library update                                                                                                                                         |
| 1.0.0           | 2023-05-02 | [\#25739](https://github.com/airbytehq/airbyte/pull/25739) | Removed Azure Blob Storage as a loading method                                                                                                                  |
| 0.4.63          | 2023-04-27 | [\#25346](https://github.com/airbytehq/airbyte/pull/25346) | Added FlushBufferFunction interface                                                                                                                             |
| 0.4.61          | 2023-03-30 | [\#24736](https://github.com/airbytehq/airbyte/pull/24736) | Improve behavior when throttled by AWS API                                                                                                                      |
| 0.4.60          | 2023-03-30 | [\#24698](https://github.com/airbytehq/airbyte/pull/24698) | Add option in spec to allow increasing the stream buffer size to 50                                                                                             |
| 0.4.59          | 2023-03-23 | [\#23904](https://github.com/airbytehq/airbyte/pull/24405) | Fail faster in certain error cases                                                                                                                              |
| 0.4.58          | 2023-03-27 | [\#24615](https://github.com/airbytehq/airbyte/pull/24615) | Fixed host validation by pattern on UI                                                                                                                          |
| 0.4.56 (broken) | 2023-03-22 | [\#23904](https://github.com/airbytehq/airbyte/pull/23904) | Added host validation by pattern on UI                                                                                                                          |
| 0.4.54          | 2023-03-17 | [\#23788](https://github.com/airbytehq/airbyte/pull/23788) | S3-Parquet: added handler to process null values in arrays                                                                                                      |
| 0.4.53          | 2023-03-15 | [\#24058](https://github.com/airbytehq/airbyte/pull/24058) | added write attempt to internal staging Check method                                                                                                            |
| 0.4.52          | 2023-03-10 | [\#23931](https://github.com/airbytehq/airbyte/pull/23931) | Added support for periodic buffer flush                                                                                                                         |
| 0.4.51          | 2023-03-10 | [\#23466](https://github.com/airbytehq/airbyte/pull/23466) | Changed S3 Avro type from Int to Long                                                                                                                           |
| 0.4.49          | 2023-02-27 | [\#23360](https://github.com/airbytehq/airbyte/pull/23360) | Added logging for flushing and writing data to destination storage                                                                                              |
| 0.4.48          | 2023-02-23 | [\#22877](https://github.com/airbytehq/airbyte/pull/22877) | Add handler for IP not in whitelist error and more handlers for insufficient permission error                                                                   |
| 0.4.47          | 2023-01-30 | [\#21912](https://github.com/airbytehq/airbyte/pull/21912) | Catch "Create" Table and Stage Known Permissions and rethrow as ConfigExceptions                                                                                |
| 0.4.46          | 2023-01-26 | [\#20631](https://github.com/airbytehq/airbyte/pull/20631) | Added support for destination checkpointing with staging                                                                                                        |
| 0.4.45          | 2023-01-25 | [\#21087](https://github.com/airbytehq/airbyte/pull/21764) | Catch Known Permissions and rethrow as ConfigExceptions                                                                                                         |
| 0.4.44          | 2023-01-20 | [\#21087](https://github.com/airbytehq/airbyte/pull/21087) | Wrap Authentication Errors as Config Exceptions                                                                                                                 |
| 0.4.43          | 2023-01-20 | [\#21450](https://github.com/airbytehq/airbyte/pull/21450) | Updated Check methods to handle more possible s3 and gcs stagings issues                                                                                        |
| 0.4.42          | 2023-01-12 | [\#21342](https://github.com/airbytehq/airbyte/pull/21342) | Better handling for conflicting destination streams                                                                                                             |
| 0.4.41          | 2022-12-16 | [\#20566](https://github.com/airbytehq/airbyte/pull/20566) | Improve spec to adhere to standards                                                                                                                             |
| 0.4.40          | 2022-11-11 | [\#19302](https://github.com/airbytehq/airbyte/pull/19302) | Set jdbc application env variable depends on env - airbyte_oss or airbyte_cloud                                                                                 |
| 0.4.39          | 2022-11-09 | [\#18970](https://github.com/airbytehq/airbyte/pull/18970) | Updated "check" connection method to handle more errors                                                                                                         |
| 0.4.38          | 2022-09-26 | [\#17115](https://github.com/airbytehq/airbyte/pull/17115) | Added connection string identifier                                                                                                                              |
| 0.4.37          | 2022-09-21 | [\#16839](https://github.com/airbytehq/airbyte/pull/16839) | Update JDBC driver for Snowflake to 3.13.19                                                                                                                     |
| 0.4.36          | 2022-09-14 | [\#15668](https://github.com/airbytehq/airbyte/pull/15668) | Wrap logs in AirbyteLogMessage                                                                                                                                  |
| 0.4.35          | 2022-09-01 | [\#16243](https://github.com/airbytehq/airbyte/pull/16243) | Fix Json to Avro conversion when there is field name clash from combined restrictions (`anyOf`, `oneOf`, `allOf` fields).                                       |
| 0.4.34          | 2022-07-23 | [\#14388](https://github.com/airbytehq/airbyte/pull/14388) | Add support for key pair authentication                                                                                                                         |
| 0.4.33          | 2022-07-15 | [\#14494](https://github.com/airbytehq/airbyte/pull/14494) | Make S3 output filename configurable.                                                                                                                           |
| 0.4.32          | 2022-07-14 | [\#14618](https://github.com/airbytehq/airbyte/pull/14618) | Removed additionalProperties: false from JDBC destination connectors                                                                                            |
| 0.4.31          | 2022-07-07 | [\#13729](https://github.com/airbytehq/airbyte/pull/13729) | Improve configuration field description                                                                                                                         |
| 0.4.30          | 2022-06-24 | [\#14114](https://github.com/airbytehq/airbyte/pull/14114) | Remove "additionalProperties": false from specs for connectors with staging                                                                                     |
| 0.4.29          | 2022-06-17 | [\#13753](https://github.com/airbytehq/airbyte/pull/13753) | Deprecate and remove PART_SIZE_MB fields from connectors based on StreamTransferManager                                                                         |
| 0.4.28          | 2022-05-18 | [\#12952](https://github.com/airbytehq/airbyte/pull/12952) | Apply buffering strategy on GCS staging                                                                                                                         |
| 0.4.27          | 2022-05-17 | [\#12820](https://github.com/airbytehq/airbyte/pull/12820) | Improved 'check' operation performance                                                                                                                          |
| 0.4.26          | 2022-05-12 | [\#12805](https://github.com/airbytehq/airbyte/pull/12805) | Updated to latest base-java to emit AirbyteTraceMessages on error.                                                                                              |
| 0.4.25          | 2022-05-03 | [\#12452](https://github.com/airbytehq/airbyte/pull/12452) | Add support for encrypted staging on S3; fix the purge_staging_files option                                                                                     |
| 0.4.24          | 2022-03-24 | [\#11093](https://github.com/airbytehq/airbyte/pull/11093) | Added OAuth support (Compatible with Airbyte Version 0.35.60+)                                                                                                  |
| 0.4.22          | 2022-03-18 | [\#10793](https://github.com/airbytehq/airbyte/pull/10793) | Fix namespace with invalid characters                                                                                                                           |
| 0.4.21          | 2022-03-18 | [\#11071](https://github.com/airbytehq/airbyte/pull/11071) | Switch to compressed on-disk buffering before staging to s3/internal stage                                                                                      |
| 0.4.20          | 2022-03-14 | [\#10341](https://github.com/airbytehq/airbyte/pull/10341) | Add Azure blob staging support                                                                                                                                  |
| 0.4.19          | 2022-03-11 | [\#10699](https://github.com/airbytehq/airbyte/pull/10699) | Added unit tests                                                                                                                                                |
| 0.4.17          | 2022-02-25 | [\#10421](https://github.com/airbytehq/airbyte/pull/10421) | Refactor JDBC parameters handling                                                                                                                               |
| 0.4.16          | 2022-02-25 | [\#10627](https://github.com/airbytehq/airbyte/pull/10627) | Add try catch to make sure all handlers are closed                                                                                                              |
| 0.4.15          | 2022-02-22 | [\#10459](https://github.com/airbytehq/airbyte/pull/10459) | Add FailureTrackingAirbyteMessageConsumer                                                                                                                       |
| 0.4.14          | 2022-02-17 | [\#10394](https://github.com/airbytehq/airbyte/pull/10394) | Reduce memory footprint.                                                                                                                                        |
| 0.4.13          | 2022-02-16 | [\#10212](https://github.com/airbytehq/airbyte/pull/10212) | Execute COPY command in parallel for S3 and GCS staging                                                                                                         |
| 0.4.12          | 2022-02-15 | [\#10342](https://github.com/airbytehq/airbyte/pull/10342) | Use connection pool, and fix connection leak.                                                                                                                   |
| 0.4.11          | 2022-02-14 | [\#9920](https://github.com/airbytehq/airbyte/pull/9920)   | Updated the size of staging files for S3 staging. Also, added closure of S3 writers to staging files when data has been written to an staging file.             |
| 0.4.10          | 2022-02-14 | [\#10297](https://github.com/airbytehq/airbyte/pull/10297) | Halve the record buffer size to reduce memory consumption.                                                                                                      |
| 0.4.9           | 2022-02-14 | [\#10256](https://github.com/airbytehq/airbyte/pull/10256) | Add `ExitOnOutOfMemoryError` JVM flag.                                                                                                                          |
| 0.4.8           | 2022-02-01 | [\#9959](https://github.com/airbytehq/airbyte/pull/9959)   | Fix null pointer exception from buffered stream consumer.                                                                                                       |
| 0.4.7           | 2022-01-29 | [\#9745](https://github.com/airbytehq/airbyte/pull/9745)   | Integrate with Sentry.                                                                                                                                          |
| 0.4.6           | 2022-01-28 | [\#9623](https://github.com/airbytehq/airbyte/pull/9623)   | Add jdbc_url_params support for optional JDBC parameters                                                                                                        |
| 0.4.5           | 2021-12-29 | [\#9184](https://github.com/airbytehq/airbyte/pull/9184)   | Update connector fields title/description                                                                                                                       |
| 0.4.4           | 2022-01-24 | [\#9743](https://github.com/airbytehq/airbyte/pull/9743)   | Fixed bug with dashes in schema name                                                                                                                            |
| 0.4.3           | 2022-01-20 | [\#9531](https://github.com/airbytehq/airbyte/pull/9531)   | Start using new S3StreamCopier and expose the purgeStagingData option                                                                                           |
| 0.4.2           | 2022-01-10 | [\#9141](https://github.com/airbytehq/airbyte/pull/9141)   | Fixed duplicate rows on retries                                                                                                                                 |
| 0.4.1           | 2021-01-06 | [\#9311](https://github.com/airbytehq/airbyte/pull/9311)   | Update сreating schema during check                                                                                                                             |
| 0.4.0           | 2021-12-27 | [\#9063](https://github.com/airbytehq/airbyte/pull/9063)   | Updated normalization to produce permanent tables                                                                                                               |
| 0.3.24          | 2021-12-23 | [\#8869](https://github.com/airbytehq/airbyte/pull/8869)   | Changed staging approach to Byte-Buffered                                                                                                                       |
| 0.3.23          | 2021-12-22 | [\#9039](https://github.com/airbytehq/airbyte/pull/9039)   | Added part_size configuration in UI for S3 loading method                                                                                                       |
| 0.3.22          | 2021-12-21 | [\#9006](https://github.com/airbytehq/airbyte/pull/9006)   | Updated jdbc schema naming to follow Snowflake Naming Conventions                                                                                               |
| 0.3.21          | 2021-12-15 | [\#8781](https://github.com/airbytehq/airbyte/pull/8781)   | Updated check method to verify permissions to create/drop stage for internal staging; compatibility fix for Java 17                                             |
| 0.3.20          | 2021-12-10 | [\#8562](https://github.com/airbytehq/airbyte/pull/8562)   | Moving classes around for better dependency management; compatibility fix for Java 17                                                                           |
| 0.3.19          | 2021-12-06 | [\#8528](https://github.com/airbytehq/airbyte/pull/8528)   | Set Internal Staging as default choice                                                                                                                          |
| 0.3.18          | 2021-11-26 | [\#8253](https://github.com/airbytehq/airbyte/pull/8253)   | Snowflake Internal Staging Support                                                                                                                              |
| 0.3.17          | 2021-11-08 | [\#7719](https://github.com/airbytehq/airbyte/pull/7719)   | Improve handling of wide rows by buffering records based on their byte size rather than their count                                                             |
| 0.3.15          | 2021-10-11 | [\#6949](https://github.com/airbytehq/airbyte/pull/6949)   | Each stream was split into files of 10,000 records each for copying using S3 or GCS                                                                             |
| 0.3.14          | 2021-09-08 | [\#5924](https://github.com/airbytehq/airbyte/pull/5924)   | Fixed AWS S3 Staging COPY is writing records from different table in the same raw table                                                                         |
| 0.3.13          | 2021-09-01 | [\#5784](https://github.com/airbytehq/airbyte/pull/5784)   | Updated query timeout from 30 minutes to 3 hours                                                                                                                |
| 0.3.12          | 2021-07-30 | [\#5125](https://github.com/airbytehq/airbyte/pull/5125)   | Enable `additionalPropertities` in spec.json                                                                                                                    |
| 0.3.11          | 2021-07-21 | [\#3555](https://github.com/airbytehq/airbyte/pull/3555)   | Partial Success in BufferedStreamConsumer                                                                                                                       |
| 0.3.10          | 2021-07-12 | [\#4713](https://github.com/airbytehq/airbyte/pull/4713)   | Tag traffic with `airbyte` label to enable optimization opportunities from Snowflake                                                                            |<|MERGE_RESOLUTION|>--- conflicted
+++ resolved
@@ -270,13 +270,9 @@
 ## Changelog
 
 | Version         | Date       | Pull Request                                               | Subject                                                                                                                                                         |
-<<<<<<< HEAD
 |:----------------|:-----------|:-----------------------------------------------------------|:----------------------------------------------------------------------------------------------------------------------------------------------------------------|
-| 3.0.1           | 2023-08-31 | [\#30020](https://github.com/airbytehq/airbyte/pull/30020) | Run typing and deduping tasks in parallel                                                                                                                       |
-=======
-| :-------------- | :--------- | :--------------------------------------------------------- | :-------------------------------------------------------------------------------------------------------------------------------------------------------------- |
+| 3.0.2           | 2023-08-31 | [\#30020](https://github.com/airbytehq/airbyte/pull/30020) | Run typing and deduping tasks in parallel                                                                                                                       |
 | 3.0.1           | 2023-08-27 | [\#30065](https://github.com/airbytehq/airbyte/pull/30065) | Clearer error thrown when records are missing a primary key                                                                                                     |
->>>>>>> 05a6de45
 | 3.0.0           | 2023-08-27 | [\#29783](https://github.com/airbytehq/airbyte/pull/29783) | Destinations V2                                                                                                                                                 |
 | 2.1.7           | 2023-08-29 | [\#29949](https://github.com/airbytehq/airbyte/pull/29949) | Destinations V2: Fix checking for empty table by ensuring upper-case DB names                                                                                   |
 | 2.1.6           | 2023-08-28 | [\#29878](https://github.com/airbytehq/airbyte/pull/29878) | Destinations V2: Fix detection of existing table by ensuring upper-case DB names                                                                                |
