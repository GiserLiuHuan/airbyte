/*
 * Copyright (c) 2022 Airbyte, Inc., all rights reserved.
 */

package io.airbyte.server.handlers;

import static org.junit.jupiter.api.Assertions.assertEquals;
import static org.junit.jupiter.api.Assertions.assertNotEquals;
import static org.junit.jupiter.api.Assertions.assertTrue;
import static org.mockito.ArgumentMatchers.any;
import static org.mockito.ArgumentMatchers.eq;
import static org.mockito.Mockito.mock;
import static org.mockito.Mockito.times;
import static org.mockito.Mockito.verify;
import static org.mockito.Mockito.when;

import com.google.common.collect.Lists;
import io.airbyte.api.model.generated.ConnectionRead;
import io.airbyte.api.model.generated.ConnectionReadList;
import io.airbyte.api.model.generated.DestinationRead;
import io.airbyte.api.model.generated.DestinationReadList;
import io.airbyte.api.model.generated.SlugRequestBody;
import io.airbyte.api.model.generated.SourceRead;
import io.airbyte.api.model.generated.SourceReadList;
import io.airbyte.api.model.generated.WorkspaceCreate;
import io.airbyte.api.model.generated.WorkspaceGiveFeedback;
import io.airbyte.api.model.generated.WorkspaceIdRequestBody;
import io.airbyte.api.model.generated.WorkspaceRead;
import io.airbyte.api.model.generated.WorkspaceReadList;
import io.airbyte.api.model.generated.WorkspaceUpdate;
import io.airbyte.api.model.generated.WorkspaceUpdateName;
import io.airbyte.commons.json.Jsons;
import io.airbyte.config.Geography;
import io.airbyte.config.Notification;
import io.airbyte.config.Notification.NotificationType;
import io.airbyte.config.SlackNotificationConfiguration;
import io.airbyte.config.StandardWorkspace;
import io.airbyte.config.persistence.ConfigNotFoundException;
import io.airbyte.config.persistence.ConfigRepository;
<<<<<<< HEAD
import io.airbyte.config.persistence.SecretsRepositoryReader;
=======
>>>>>>> 3268cfe1
import io.airbyte.config.persistence.SecretsRepositoryWriter;
import io.airbyte.server.converters.NotificationConverter;
import io.airbyte.validation.json.JsonValidationException;
import java.io.IOException;
import java.util.Collections;
import java.util.List;
import java.util.Optional;
import java.util.UUID;
import java.util.function.Supplier;
import org.junit.jupiter.api.BeforeEach;
import org.junit.jupiter.api.DisplayName;
import org.junit.jupiter.api.Test;
import org.mockito.ArgumentCaptor;

class WorkspacesHandlerTest {

  public static final String FAILURE_NOTIFICATION_WEBHOOK = "http://airbyte.notifications/failure";
  private ConfigRepository configRepository;
<<<<<<< HEAD
  private SecretsRepositoryReader secretsRepositoryReader;
=======
>>>>>>> 3268cfe1
  private SecretsRepositoryWriter secretsRepositoryWriter;
  private ConnectionsHandler connectionsHandler;
  private DestinationHandler destinationHandler;
  private SourceHandler sourceHandler;
  private Supplier<UUID> uuidSupplier;
  private StandardWorkspace workspace;
  private WorkspacesHandler workspacesHandler;

  private static final String TEST_EMAIL = "test@airbyte.io";
  private static final String TEST_WORKSPACE_NAME = "test workspace";
  private static final String TEST_WORKSPACE_SLUG = "test-workspace";

  private static final io.airbyte.api.model.generated.Geography GEOGRAPHY_AUTO =
      io.airbyte.api.model.generated.Geography.AUTO;
  private static final io.airbyte.api.model.generated.Geography GEOGRAPHY_US =
      io.airbyte.api.model.generated.Geography.US;

  @SuppressWarnings("unchecked")
  @BeforeEach
  void setUp() {
    configRepository = mock(ConfigRepository.class);
<<<<<<< HEAD
    secretsRepositoryReader = mock(SecretsRepositoryReader.class);
    secretsRepositoryWriter = mock(SecretsRepositoryWriter.class);
=======
    secretsRepositoryWriter = new SecretsRepositoryWriter(configRepository, Optional.empty(), Optional.empty());
>>>>>>> 3268cfe1
    connectionsHandler = mock(ConnectionsHandler.class);
    destinationHandler = mock(DestinationHandler.class);
    sourceHandler = mock(SourceHandler.class);
    uuidSupplier = mock(Supplier.class);

    workspace = generateWorkspace();
<<<<<<< HEAD
    workspacesHandler = new WorkspacesHandler(configRepository, secretsRepositoryReader, secretsRepositoryWriter, connectionsHandler,
=======
    workspacesHandler = new WorkspacesHandler(configRepository, secretsRepositoryWriter, connectionsHandler,
>>>>>>> 3268cfe1
        destinationHandler, sourceHandler, uuidSupplier);
  }

  private StandardWorkspace generateWorkspace() {
    return new StandardWorkspace()
        .withWorkspaceId(UUID.randomUUID())
        .withCustomerId(UUID.randomUUID())
        .withEmail(TEST_EMAIL)
        .withName(TEST_WORKSPACE_NAME)
        .withSlug(TEST_WORKSPACE_SLUG)
        .withInitialSetupComplete(false)
        .withDisplaySetupWizard(true)
        .withNews(false)
        .withAnonymousDataCollection(false)
        .withSecurityUpdates(false)
        .withTombstone(false)
        .withNotifications(List.of(generateNotification()))
        .withDefaultGeography(Geography.AUTO);
  }

  private Notification generateNotification() {
    return new Notification()
        .withNotificationType(NotificationType.SLACK)
        .withSlackConfiguration(new SlackNotificationConfiguration()
            .withWebhook(FAILURE_NOTIFICATION_WEBHOOK));
  }

  private io.airbyte.api.model.generated.Notification generateApiNotification() {
    return new io.airbyte.api.model.generated.Notification()
        .notificationType(io.airbyte.api.model.generated.NotificationType.SLACK)
        .slackConfiguration(new io.airbyte.api.model.generated.SlackNotificationConfiguration()
            .webhook(FAILURE_NOTIFICATION_WEBHOOK));
  }

  @Test
  void testCreateWorkspace() throws JsonValidationException, IOException {
    when(configRepository.listStandardWorkspaces(false)).thenReturn(Collections.singletonList(workspace));

    final UUID uuid = UUID.randomUUID();
    when(uuidSupplier.get()).thenReturn(uuid);

    configRepository.writeStandardWorkspaceNoSecrets(workspace);

    final WorkspaceCreate workspaceCreate = new WorkspaceCreate()
        .name("new workspace")
        .email(TEST_EMAIL)
        .news(false)
        .anonymousDataCollection(false)
        .securityUpdates(false)
        .notifications(List.of(generateApiNotification()))
        .defaultGeography(GEOGRAPHY_US);

    final WorkspaceRead actualRead = workspacesHandler.createWorkspace(workspaceCreate);
    final WorkspaceRead expectedRead = new WorkspaceRead()
        .workspaceId(uuid)
        .customerId(uuid)
        .email(TEST_EMAIL)
        .name("new workspace")
        .slug("new-workspace")
        .initialSetupComplete(false)
        .displaySetupWizard(false)
        .news(false)
        .anonymousDataCollection(false)
        .securityUpdates(false)
        .notifications(List.of(generateApiNotification()))
        .defaultGeography(GEOGRAPHY_US)
        .webhookConfigs(Collections.emptyList());

    assertEquals(expectedRead, actualRead);
  }

  @Test
  void testCreateWorkspaceDuplicateSlug() throws JsonValidationException, IOException {
    when(configRepository.getWorkspaceBySlugOptional(any(String.class), eq(true)))
        .thenReturn(Optional.of(workspace))
        .thenReturn(Optional.of(workspace))
        .thenReturn(Optional.empty());

    final UUID uuid = UUID.randomUUID();
    when(uuidSupplier.get()).thenReturn(uuid);

    configRepository.writeStandardWorkspaceNoSecrets(workspace);

    final WorkspaceCreate workspaceCreate = new WorkspaceCreate()
        .name(workspace.getName())
        .email(TEST_EMAIL)
        .news(false)
        .anonymousDataCollection(false)
        .securityUpdates(false)
        .notifications(Collections.emptyList());

    final WorkspaceRead actualRead = workspacesHandler.createWorkspace(workspaceCreate);
    final WorkspaceRead expectedRead = new WorkspaceRead()
        .workspaceId(uuid)
        .customerId(uuid)
        .email(TEST_EMAIL)
        .name(workspace.getName())
        .slug(workspace.getSlug())
        .initialSetupComplete(false)
        .displaySetupWizard(false)
        .news(false)
        .anonymousDataCollection(false)
        .securityUpdates(false)
        .notifications(Collections.emptyList())
        .defaultGeography(GEOGRAPHY_AUTO)
        .webhookConfigs(Collections.emptyList());

    assertTrue(actualRead.getSlug().startsWith(workspace.getSlug()));
    assertNotEquals(workspace.getSlug(), actualRead.getSlug());
    assertEquals(Jsons.clone(expectedRead).slug(null), Jsons.clone(actualRead).slug(null));
    final ArgumentCaptor<String> slugCaptor = ArgumentCaptor.forClass(String.class);
    verify(configRepository, times(3)).getWorkspaceBySlugOptional(slugCaptor.capture(), eq(true));
    assertEquals(3, slugCaptor.getAllValues().size());
    assertEquals(workspace.getSlug(), slugCaptor.getAllValues().get(0));
    assertTrue(slugCaptor.getAllValues().get(1).startsWith(workspace.getSlug()));
    assertTrue(slugCaptor.getAllValues().get(2).startsWith(workspace.getSlug()));

  }

  @Test
  void testDeleteWorkspace() throws JsonValidationException, ConfigNotFoundException, IOException {
    final WorkspaceIdRequestBody workspaceIdRequestBody = new WorkspaceIdRequestBody().workspaceId(workspace.getWorkspaceId());

    final ConnectionRead connection = new ConnectionRead();
    final DestinationRead destination = new DestinationRead();
    final SourceRead source = new SourceRead();

    when(configRepository.getStandardWorkspaceNoSecrets(workspace.getWorkspaceId(), false)).thenReturn(workspace);

    when(configRepository.listStandardWorkspaces(false)).thenReturn(Collections.singletonList(workspace));

    when(connectionsHandler.listConnectionsForWorkspace(workspaceIdRequestBody))
        .thenReturn(new ConnectionReadList().connections(Collections.singletonList(connection)));

    when(destinationHandler.listDestinationsForWorkspace(workspaceIdRequestBody))
        .thenReturn(new DestinationReadList().destinations(Collections.singletonList(destination)));

    when(sourceHandler.listSourcesForWorkspace(workspaceIdRequestBody))
        .thenReturn(new SourceReadList().sources(Collections.singletonList(source)));

    workspacesHandler.deleteWorkspace(workspaceIdRequestBody);

    verify(connectionsHandler).deleteConnection(connection.getConnectionId());
    verify(destinationHandler).deleteDestination(destination);
    verify(sourceHandler).deleteSource(source);
  }

  @Test
  void testListWorkspaces() throws JsonValidationException, IOException {
    final StandardWorkspace workspace2 = generateWorkspace();

    when(configRepository.listStandardWorkspaces(false)).thenReturn(Lists.newArrayList(workspace, workspace2));

    final WorkspaceRead expectedWorkspaceRead1 = new WorkspaceRead()
        .workspaceId(workspace.getWorkspaceId())
        .customerId(workspace.getCustomerId())
        .email(workspace.getEmail())
        .name(workspace.getName())
        .slug(workspace.getSlug())
        .initialSetupComplete(workspace.getInitialSetupComplete())
        .displaySetupWizard(workspace.getDisplaySetupWizard())
        .news(workspace.getNews())
        .anonymousDataCollection(workspace.getAnonymousDataCollection())
        .securityUpdates(workspace.getSecurityUpdates())
        .notifications(List.of(generateApiNotification()))
        .defaultGeography(GEOGRAPHY_AUTO);

    final WorkspaceRead expectedWorkspaceRead2 = new WorkspaceRead()
        .workspaceId(workspace2.getWorkspaceId())
        .customerId(workspace2.getCustomerId())
        .email(workspace2.getEmail())
        .name(workspace2.getName())
        .slug(workspace2.getSlug())
        .initialSetupComplete(workspace2.getInitialSetupComplete())
        .displaySetupWizard(workspace2.getDisplaySetupWizard())
        .news(workspace2.getNews())
        .anonymousDataCollection(workspace2.getAnonymousDataCollection())
        .securityUpdates(workspace2.getSecurityUpdates())
        .notifications(List.of(generateApiNotification()))
        .defaultGeography(GEOGRAPHY_AUTO);

    final WorkspaceReadList actualWorkspaceReadList = workspacesHandler.listWorkspaces();

    assertEquals(Lists.newArrayList(expectedWorkspaceRead1, expectedWorkspaceRead2),
        actualWorkspaceReadList.getWorkspaces());
  }

  @Test
  void testGetWorkspace() throws JsonValidationException, ConfigNotFoundException, IOException {
    when(configRepository.getStandardWorkspaceNoSecrets(workspace.getWorkspaceId(), false)).thenReturn(workspace);

    final WorkspaceIdRequestBody workspaceIdRequestBody = new WorkspaceIdRequestBody().workspaceId(workspace.getWorkspaceId());

    final WorkspaceRead workspaceRead = new WorkspaceRead()
        .workspaceId(workspace.getWorkspaceId())
        .customerId(workspace.getCustomerId())
        .email(TEST_EMAIL)
        .name(TEST_WORKSPACE_NAME)
        .slug(TEST_WORKSPACE_SLUG)
        .initialSetupComplete(false)
        .displaySetupWizard(true)
        .news(false)
        .anonymousDataCollection(false)
        .securityUpdates(false)
        .notifications(List.of(generateApiNotification()))
        .defaultGeography(GEOGRAPHY_AUTO);

    assertEquals(workspaceRead, workspacesHandler.getWorkspace(workspaceIdRequestBody));
  }

  @Test
  void testGetWorkspaceBySlug() throws JsonValidationException, ConfigNotFoundException, IOException {
    when(configRepository.getWorkspaceBySlug("default", false)).thenReturn(workspace);

    final SlugRequestBody slugRequestBody = new SlugRequestBody().slug("default");
    final WorkspaceRead workspaceRead = new WorkspaceRead()
        .workspaceId(workspace.getWorkspaceId())
        .customerId(workspace.getCustomerId())
        .email(TEST_EMAIL)
        .name(workspace.getName())
        .slug(workspace.getSlug())
        .initialSetupComplete(workspace.getInitialSetupComplete())
        .displaySetupWizard(workspace.getDisplaySetupWizard())
        .news(workspace.getNews())
        .anonymousDataCollection(workspace.getAnonymousDataCollection())
        .securityUpdates(workspace.getSecurityUpdates())
        .notifications(NotificationConverter.toApiList(workspace.getNotifications()))
        .defaultGeography(GEOGRAPHY_AUTO);

    assertEquals(workspaceRead, workspacesHandler.getWorkspaceBySlug(slugRequestBody));
  }

  @Test
  void testUpdateWorkspace() throws JsonValidationException, ConfigNotFoundException, IOException {
    final io.airbyte.api.model.generated.Notification apiNotification = generateApiNotification();
    apiNotification.getSlackConfiguration().webhook("updated");
    final WorkspaceUpdate workspaceUpdate = new WorkspaceUpdate()
        .workspaceId(workspace.getWorkspaceId())
        .anonymousDataCollection(true)
        .securityUpdates(false)
        .news(false)
        .initialSetupComplete(true)
        .displaySetupWizard(false)
        .notifications(List.of(apiNotification))
        .defaultGeography(GEOGRAPHY_US);

    final Notification expectedNotification = generateNotification();
    expectedNotification.getSlackConfiguration().withWebhook("updated");
    final StandardWorkspace expectedWorkspace = new StandardWorkspace()
        .withWorkspaceId(workspace.getWorkspaceId())
        .withCustomerId(workspace.getCustomerId())
        .withEmail(TEST_EMAIL)
        .withName(TEST_WORKSPACE_NAME)
        .withSlug(TEST_WORKSPACE_SLUG)
        .withAnonymousDataCollection(true)
        .withSecurityUpdates(false)
        .withNews(false)
        .withInitialSetupComplete(true)
        .withDisplaySetupWizard(false)
        .withTombstone(false)
        .withNotifications(List.of(expectedNotification))
        .withDefaultGeography(Geography.US);

    when(configRepository.getStandardWorkspaceNoSecrets(workspace.getWorkspaceId(), false))
        .thenReturn(workspace)
        .thenReturn(expectedWorkspace);

    final WorkspaceRead actualWorkspaceRead = workspacesHandler.updateWorkspace(workspaceUpdate);

    final io.airbyte.api.model.generated.Notification expectedNotificationRead = generateApiNotification();
    expectedNotificationRead.getSlackConfiguration().webhook("updated");
    final WorkspaceRead expectedWorkspaceRead = new WorkspaceRead()
        .workspaceId(workspace.getWorkspaceId())
        .customerId(workspace.getCustomerId())
        .email(TEST_EMAIL)
        .name(TEST_WORKSPACE_NAME)
        .slug(TEST_WORKSPACE_SLUG)
        .initialSetupComplete(true)
        .displaySetupWizard(false)
        .news(false)
        .anonymousDataCollection(true)
        .securityUpdates(false)
        .notifications(List.of(expectedNotificationRead))
        .defaultGeography(GEOGRAPHY_US);

    verify(configRepository).writeStandardWorkspaceNoSecrets(expectedWorkspace);

    assertEquals(expectedWorkspaceRead, actualWorkspaceRead);
  }

  @Test
  @DisplayName("Updating workspace name should update name and slug")
  void testUpdateWorkspaceNoNameUpdate() throws JsonValidationException, ConfigNotFoundException, IOException {
    final WorkspaceUpdateName workspaceUpdate = new WorkspaceUpdateName()
        .workspaceId(workspace.getWorkspaceId())
        .name("New Workspace Name");

    final StandardWorkspace expectedWorkspace = new StandardWorkspace()
        .withWorkspaceId(workspace.getWorkspaceId())
        .withCustomerId(workspace.getCustomerId())
        .withEmail(TEST_EMAIL)
        .withName("New Workspace Name")
        .withSlug("new-workspace-name")
        .withAnonymousDataCollection(workspace.getAnonymousDataCollection())
        .withSecurityUpdates(workspace.getSecurityUpdates())
        .withNews(workspace.getNews())
        .withInitialSetupComplete(workspace.getInitialSetupComplete())
        .withDisplaySetupWizard(workspace.getDisplaySetupWizard())
        .withTombstone(false)
        .withNotifications(workspace.getNotifications())
        .withDefaultGeography(Geography.AUTO);

    when(configRepository.getStandardWorkspaceNoSecrets(workspace.getWorkspaceId(), false))
        .thenReturn(workspace)
        .thenReturn(expectedWorkspace);

    final WorkspaceRead actualWorkspaceRead = workspacesHandler.updateWorkspaceName(workspaceUpdate);

    final WorkspaceRead expectedWorkspaceRead = new WorkspaceRead()
        .workspaceId(workspace.getWorkspaceId())
        .customerId(workspace.getCustomerId())
        .email(TEST_EMAIL)
        .name("New Workspace Name")
        .slug("new-workspace-name")
        .initialSetupComplete(workspace.getInitialSetupComplete())
        .displaySetupWizard(workspace.getDisplaySetupWizard())
        .news(workspace.getNews())
        .anonymousDataCollection(workspace.getAnonymousDataCollection())
        .securityUpdates(workspace.getSecurityUpdates())
        .notifications(List.of(generateApiNotification()))
        .defaultGeography(GEOGRAPHY_AUTO);

    verify(configRepository).writeStandardWorkspaceNoSecrets(expectedWorkspace);

    assertEquals(expectedWorkspaceRead, actualWorkspaceRead);
  }

  @Test
  @DisplayName("Partial patch update should preserve unchanged fields")
  void testWorkspacePatchUpdate() throws JsonValidationException, ConfigNotFoundException, IOException {
    final String EXPECTED_NEW_EMAIL = "expected-new-email@example.com";
    final WorkspaceUpdate workspaceUpdate = new WorkspaceUpdate()
        .workspaceId(workspace.getWorkspaceId())
        .anonymousDataCollection(true)
        .email(EXPECTED_NEW_EMAIL);

    final StandardWorkspace expectedWorkspace = Jsons.clone(workspace).withEmail(EXPECTED_NEW_EMAIL).withAnonymousDataCollection(true);
    when(configRepository.getStandardWorkspaceNoSecrets(workspace.getWorkspaceId(), false))
        .thenReturn(workspace)
        .thenReturn(expectedWorkspace);
    // The same as the original workspace, with only the email and data collection flags changed.
    final WorkspaceRead expectedWorkspaceRead = new WorkspaceRead()
        .workspaceId(workspace.getWorkspaceId())
        .customerId(workspace.getCustomerId())
        .email(EXPECTED_NEW_EMAIL)
        .name(workspace.getName())
        .slug(workspace.getSlug())
        .initialSetupComplete(workspace.getInitialSetupComplete())
        .displaySetupWizard(workspace.getDisplaySetupWizard())
        .news(workspace.getNews())
        .anonymousDataCollection(true)
        .securityUpdates(workspace.getSecurityUpdates())
        .notifications(NotificationConverter.toApiList(workspace.getNotifications()))
        .defaultGeography(GEOGRAPHY_AUTO);

    final WorkspaceRead actualWorkspaceRead = workspacesHandler.updateWorkspace(workspaceUpdate);
    verify(configRepository).writeStandardWorkspaceNoSecrets(expectedWorkspace);
    assertEquals(expectedWorkspaceRead, actualWorkspaceRead);
  }

  @Test
  void testSetFeedbackDone() throws JsonValidationException, ConfigNotFoundException, IOException {
    final WorkspaceGiveFeedback workspaceGiveFeedback = new WorkspaceGiveFeedback()
        .workspaceId(UUID.randomUUID());

    workspacesHandler.setFeedbackDone(workspaceGiveFeedback);

    verify(configRepository).setFeedback(workspaceGiveFeedback.getWorkspaceId());
  }

}<|MERGE_RESOLUTION|>--- conflicted
+++ resolved
@@ -37,10 +37,6 @@
 import io.airbyte.config.StandardWorkspace;
 import io.airbyte.config.persistence.ConfigNotFoundException;
 import io.airbyte.config.persistence.ConfigRepository;
-<<<<<<< HEAD
-import io.airbyte.config.persistence.SecretsRepositoryReader;
-=======
->>>>>>> 3268cfe1
 import io.airbyte.config.persistence.SecretsRepositoryWriter;
 import io.airbyte.server.converters.NotificationConverter;
 import io.airbyte.validation.json.JsonValidationException;
@@ -59,10 +55,6 @@
 
   public static final String FAILURE_NOTIFICATION_WEBHOOK = "http://airbyte.notifications/failure";
   private ConfigRepository configRepository;
-<<<<<<< HEAD
-  private SecretsRepositoryReader secretsRepositoryReader;
-=======
->>>>>>> 3268cfe1
   private SecretsRepositoryWriter secretsRepositoryWriter;
   private ConnectionsHandler connectionsHandler;
   private DestinationHandler destinationHandler;
@@ -84,23 +76,13 @@
   @BeforeEach
   void setUp() {
     configRepository = mock(ConfigRepository.class);
-<<<<<<< HEAD
-    secretsRepositoryReader = mock(SecretsRepositoryReader.class);
-    secretsRepositoryWriter = mock(SecretsRepositoryWriter.class);
-=======
     secretsRepositoryWriter = new SecretsRepositoryWriter(configRepository, Optional.empty(), Optional.empty());
->>>>>>> 3268cfe1
     connectionsHandler = mock(ConnectionsHandler.class);
     destinationHandler = mock(DestinationHandler.class);
     sourceHandler = mock(SourceHandler.class);
     uuidSupplier = mock(Supplier.class);
-
     workspace = generateWorkspace();
-<<<<<<< HEAD
-    workspacesHandler = new WorkspacesHandler(configRepository, secretsRepositoryReader, secretsRepositoryWriter, connectionsHandler,
-=======
     workspacesHandler = new WorkspacesHandler(configRepository, secretsRepositoryWriter, connectionsHandler,
->>>>>>> 3268cfe1
         destinationHandler, sourceHandler, uuidSupplier);
   }
 
@@ -166,8 +148,7 @@
         .anonymousDataCollection(false)
         .securityUpdates(false)
         .notifications(List.of(generateApiNotification()))
-        .defaultGeography(GEOGRAPHY_US)
-        .webhookConfigs(Collections.emptyList());
+        .defaultGeography(GEOGRAPHY_US);
 
     assertEquals(expectedRead, actualRead);
   }
@@ -205,8 +186,7 @@
         .anonymousDataCollection(false)
         .securityUpdates(false)
         .notifications(Collections.emptyList())
-        .defaultGeography(GEOGRAPHY_AUTO)
-        .webhookConfigs(Collections.emptyList());
+        .defaultGeography(GEOGRAPHY_AUTO);
 
     assertTrue(actualRead.getSlug().startsWith(workspace.getSlug()));
     assertNotEquals(workspace.getSlug(), actualRead.getSlug());
