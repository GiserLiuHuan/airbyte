--- conflicted
+++ resolved
@@ -253,10 +253,8 @@
         streamResetRecordsHelper);
 
     final OAuthConfigSupplier oAuthConfigSupplier = new OAuthConfigSupplier(configRepository, trackingClient);
-<<<<<<< HEAD
     final ConfigInjector configInjector = new ConfigInjector(configRepository);
-=======
->>>>>>> 6cb603c6
+
     final RouterService routerService = new RouterService(configRepository, taskQueueMapper);
     final DefaultSynchronousSchedulerClient syncSchedulerClient =
         new DefaultSynchronousSchedulerClient(temporalClient, jobTracker, jobErrorReporter, oAuthConfigSupplier, routerService, configInjector);
