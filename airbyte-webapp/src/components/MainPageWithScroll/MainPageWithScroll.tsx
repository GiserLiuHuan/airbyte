--- conflicted
+++ resolved
@@ -7,21 +7,12 @@
  * @param headTitle the title shown in the browser toolbar
  * @param pageTitle the title shown on the page
  */
-<<<<<<< HEAD
-interface IProps {
-  error?: React.ReactNode;
-  headTitle?: React.ReactNode;
-  pageTitle?: React.ReactNode;
-  children?: React.ReactNode;
-}
-=======
-type MainPageWithScrollProps = {
+interface MainPageWithScrollProps {
   error?: React.ReactNode;
   headTitle?: React.ReactNode;
   pageTitle?: React.ReactNode;
   children: React.ReactNode;
-};
->>>>>>> 6ca49892
+}
 
 const MainPageWithScroll: React.FC<MainPageWithScrollProps> = ({ error, headTitle, pageTitle, children }) => {
   return (
