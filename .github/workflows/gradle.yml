name: Airbyte CI

env:
  S3_BUILD_CACHE_ACCESS_KEY_ID: ${{ secrets.SELF_RUNNER_AWS_ACCESS_KEY_ID }}
  S3_BUILD_CACHE_SECRET_KEY: ${{ secrets.SELF_RUNNER_AWS_SECRET_ACCESS_KEY }}

on:
  #ability to start task manually in Web UI
  workflow_dispatch:
    inputs:
      debug_mode:
        description: "Enable or disable tmate session for debug during helm ac tests"
        default: 'false'
        required: false
  schedule:
    - cron: "0 */1 * * *"
  push:
    branches-ignore:
      - "gitbook/v1"

permissions: write-all

jobs:
  # COMMON TASKS
  ensure-images-exist:
    name: "Ensure all required Docker images exist on Dockerhub"
    timeout-minutes: 10
    runs-on: ubuntu-latest
    steps:
      - name: Checkout Airbyte
        uses: actions/checkout@v3

      - name: Check images exist
        run: ./tools/bin/check_images_exist.sh all
  # The output of this job is used to trigger the following builds.
  changes:
    name: "Detect Modified Files"
    # The filtering action does not deal with well scheduled events so skip to avoid errors.
    # See https://github.com/dorny/paths-filter/issues/100 for more info.
    # This is okay this workflow is only scheduled on master, where we want to build everything
    # so filtering is not required. Use always() in each start block to force the start task.
    if: github.event_name != 'schedule'
    runs-on: ubuntu-latest
    outputs:
      backend: ${{ steps.filter.outputs.backend }}
      build: ${{ steps.filter.outputs.build }}
      cli: ${{ steps.filter.outputs.cli }}
      connectors: ${{ steps.filter.outputs.connectors }}
      db: ${{ steps.filter.outputs.db }}
      frontend: ${{ steps.filter.outputs.frontend }}
    steps:
      - name: Checkout Airbyte
        uses: actions/checkout@v3
      - uses: dorny/paths-filter@v2
        id: filter
        with:
          # Note, the following glob expression within a filters are ORs.
          filters: |
            backend:
              - 'airbyte-!(cdk|integrations|webapp|webapp-e2e-tests)/**'
              - 'airbyte-integrations/connectors/(destination-jdbc|destination-postgres|source-jdbc|source-postgres)/**'
              - 'airbyte-config/init/src/main/resources/seed/(source|destination)_definitions.yaml'
              - 'docker-compose*.yaml'
              - '(charts|kube)/**'
            build:
              - '.github/**'
              - 'buildSrc/**'
              - 'tools/**'
              - '*.gradle'
            cli:
              - 'airbyte-api/**'
              - 'octavia-cli/**'
            connectors:
              - 'airbyte-cdk/**'
              - 'airbyte-protocol/**'
              - 'airbyte-integrations/**'
              - 'airbyte-commons-worker/**'
            db:
              - 'airbyte-db/**'
            frontend:
              - 'airbyte-api/src/main/openapi/config.yaml'
              - 'airbyte-webapp/**'
              - 'airbyte-webapp-e2e-tests/**'

  # Uncomment to debug.
  #  changes-output:
  #    name: "Debug Change Detection Logic"
  #    needs: changes
  #    runs-on: ubuntu-latest
  #    steps:
  #      - uses: actions/checkout@v3
  #      - run: |
  #          echo '${{ toJSON(needs) }}'

  ## BUILDS
  octavia-cli-build:
    needs: changes
    runs-on: ubuntu-latest
    # Because scheduled builds on master require us to skip the changes job. Use always() to force this to run on master.
    if: needs.changes.outputs.cli == 'true' || needs.changes.outputs.build == 'true' || (always() && github.ref == 'refs/heads/master')
    name: "Octavia CLI: Build"
    timeout-minutes: 90
    steps:
      - name: Checkout Airbyte
        uses: actions/checkout@v3

      - name: Cache Build Artifacts
        uses: ./.github/actions/cache-build-artifacts
        with:
          cache-key: ${{ secrets.CACHE_VERSION }}
          cache-python: "false"

      - uses: actions/setup-java@v3
        with:
          distribution: "zulu"
          java-version: "17"

      - uses: actions/setup-python@v4
        with:
          python-version: "3.9"

      - name: Set up CI Gradle Properties
        run: |
          mkdir -p ~/.gradle/
          cat > ~/.gradle/gradle.properties <<EOF
          org.gradle.jvmargs=-Xmx8g -Xss4m \
            --add-exports jdk.compiler/com.sun.tools.javac.api=ALL-UNNAMED \
            --add-exports jdk.compiler/com.sun.tools.javac.file=ALL-UNNAMED \
            --add-exports jdk.compiler/com.sun.tools.javac.parser=ALL-UNNAMED \
            --add-exports jdk.compiler/com.sun.tools.javac.tree=ALL-UNNAMED \
            --add-exports jdk.compiler/com.sun.tools.javac.util=ALL-UNNAMED
          org.gradle.workers.max=8
          org.gradle.vfs.watch=false
          EOF

      - name: Format
        uses: Wandalen/wretry.action@master
        with:
          command: SUB_BUILD=OCTAVIA_CLI ./gradlew format --scan --info --stacktrace
          attempt_limit: 3
          attempt_delay: 5000 # in ms

      - name: Ensure no file change
        run: ./tools/bin/check_for_file_changes

      - name: Build
        uses: Wandalen/wretry.action@master
        with:
          command: SUB_BUILD=OCTAVIA_CLI ./gradlew :octavia-cli:build javadoc --scan
          attempt_limit: 3
          attempt_delay: 5000 # in ms

      - name: Build Platform Docker Images
        uses: Wandalen/wretry.action@master
        with:
          command: SUB_BUILD=PLATFORM ./gradlew --no-daemon assemble --scan
          attempt_limit: 3
          attempt_delay: 5000 # in ms

      - name: Run integration tests
        uses: Wandalen/wretry.action@master
        with:
          command: ./tools/bin/integration_tests_octavia.sh
          attempt_limit: 3
          attempt_delay: 5000 # in ms

  # Connectors Base
  # In case of self-hosted EC2 errors, remove this block.
  start-connectors-base-build-runner:
    name: "Connectors Base: Start Build EC2 Runner"
    needs:
      - changes
    # Because scheduled builds on master require us to skip the changes job. Use always() to force this to run on master.
    if: |
      needs.changes.outputs.build == 'true' || needs.changes.outputs.connectors == 'true' || needs.changes.outputs.db == 'true' || (always() && github.ref == 'refs/heads/master')
    timeout-minutes: 10
    runs-on: ubuntu-latest
    outputs:
      label: ${{ steps.start-ec2-runner.outputs.label }}
      ec2-instance-id: ${{ steps.start-ec2-runner.outputs.ec2-instance-id }}
    steps:
      - name: Checkout Airbyte
        uses: actions/checkout@v3
      - name: Check PAT rate limits
        run: |
          ./tools/bin/find_non_rate_limited_PAT \
            ${{ secrets.AIRBYTEIO_PAT }} \
            ${{ secrets.OSS_BUILD_RUNNER_GITHUB_PAT }} \
            ${{ secrets.SUPERTOPHER_PAT }} \
            ${{ secrets.DAVINCHIA_PAT }}
      - name: Start AWS Runner
        id: start-ec2-runner
        uses: ./.github/actions/start-aws-runner
        with:
          aws-access-key-id: ${{ secrets.SELF_RUNNER_AWS_ACCESS_KEY_ID }}
          aws-secret-access-key: ${{ secrets.SELF_RUNNER_AWS_SECRET_ACCESS_KEY }}
          github-token: ${{ env.PAT }}

  build-connectors-base:
    # In case of self-hosted EC2 errors, removed the `needs` line and switch back to running on ubuntu-latest.
    needs: start-connectors-base-build-runner # required to start the main job when the runner is ready
    runs-on: ${{ needs.start-connectors-base-build-runner.outputs.label }} # run the job on the newly created runner
    name: "Connectors Base: Build"
    timeout-minutes: 90
    steps:
      - name: Checkout Airbyte
        uses: actions/checkout@v3

      - name: Cache Build Artifacts
        uses: ./.github/actions/cache-build-artifacts
        with:
          cache-key: ${{ secrets.CACHE_VERSION }}

      - uses: actions/setup-java@v3
        with:
          distribution: "zulu"
          java-version: "17"

      - uses: actions/setup-node@v3
        with:
          node-version: "lts/*"

      - uses: actions/setup-python@v4
        with:
          python-version: "3.9"

      - name: Install Pyenv
        run: python3 -m pip install virtualenv==16.7.9 --user

      - name: Install automake
        run: apt-get install -y automake build-essential libtool libtool-bin autoconf

      - name: Set up CI Gradle Properties
        run: |
          mkdir -p ~/.gradle/
          cat > ~/.gradle/gradle.properties <<EOF
          org.gradle.jvmargs=-Xmx8g -Xss4m \
            --add-exports jdk.compiler/com.sun.tools.javac.api=ALL-UNNAMED \
            --add-exports jdk.compiler/com.sun.tools.javac.file=ALL-UNNAMED \
            --add-exports jdk.compiler/com.sun.tools.javac.parser=ALL-UNNAMED \
            --add-exports jdk.compiler/com.sun.tools.javac.tree=ALL-UNNAMED \
            --add-exports jdk.compiler/com.sun.tools.javac.util=ALL-UNNAMED
          org.gradle.workers.max=8
          org.gradle.vfs.watch=false
          EOF

      - name: Generate Template scaffold
        uses: Wandalen/wretry.action@master
        with:
          command: ./gradlew :airbyte-integrations:connector-templates:generator:testScaffoldTemplates --scan
          attempt_limit: 3
          attempt_delay: 5000 # in ms

      - name: Format
        uses: Wandalen/wretry.action@master
        with:
          command: SUB_BUILD=CONNECTORS_BASE ./gradlew format --scan --info --stacktrace
          attempt_limit: 3
          attempt_delay: 5000 # in ms

      # Verify that the linter is happy
      - name: Ensure no file change from code formatting
        run: git --no-pager diff && test -z "$(git --no-pager diff)"

      - name: Build
        uses: Wandalen/wretry.action@master
        with:
          command: SUB_BUILD=CONNECTORS_BASE ./gradlew build --scan
          attempt_limit: 3
          attempt_delay: 5000 # in ms

      # Ensure that the connector autogenerated files are happy
      - name: Ensure no file change from regenerating connector definitions/specs
        run: git --no-pager diff && test -z "$(git --no-pager diff)"

      - name: Publish Connectors Base Test Results
        uses: EnricoMi/publish-unit-test-result-action@v2
        id: connectors-test-results
        if: always()
        with:
          junit_files: "/actions-runner/_work/airbyte/airbyte/*/build/test-results/*/*.xml\n/actions-runner/_work/airbyte/airbyte/*/*/build/test-results/*/*.xml"
          comment_mode: off
          json_file: connectors_base_results.json
          json_test_case_results: true
          check_name: "Connectors Base Test Results"

      - name: Setup Google Cloud SDK
        if: always()
        uses: google-github-actions/setup-gcloud@v0
        with:
          service_account_key: ${{ secrets.GKE_TEST_SA_KEY }}
          export_default_credentials: true

      - name: Prep Test Results For GCS
        if: always()
        run: |
          python tools/bin/prep_test_results_for_gcs.py --json connectors_base_results.json  --jobid $GITHUB_JOB --runid $GITHUB_RUN_ID

      - name: Upload Test Results to GCS
        if: always()
        run: |
          gcs_bucket_name="dev-ab-ci-run-results"
          filename=$(echo "${{ fromJSON( steps.connectors-test-results.outputs.json ).check_url }}" | sed 's@.*/@@')  
          echo "$filename"
          gsutil -h "Cache-Control:public" cp connectors_base_results.jsonl "gs://$gcs_bucket_name/oss/$filename.jsonl"

      - name: Generate Test Report
        uses: dorny/test-reporter@v1
        if: always()
        with:
          name: Connectors Base Test Report
          # Specify top-level and second-level modules. Note there cannot be a space between the comma.
          path: "/actions-runner/_work/airbyte/airbyte/*/build/test-results/*/*.xml,/actions-runner/_work/airbyte/airbyte/*/*/build/test-results/*/*.xml"
          reporter: java-junit

  # In case of self-hosted EC2 errors, remove this block.
  stop-connectors-base-build-runner:
    name: "Connectors Base: Stop Build EC2 Runner"
    timeout-minutes: 10
    needs:
      - start-connectors-base-build-runner # required to get output from the start-runner job
      - build-connectors-base # required to wait when the main job is done
    runs-on: ubuntu-latest
    # Always is required to stop the runner even if the previous job has errors. However always() runs even if the previous step is skipped.
    # Thus, we check for skipped here.
    if: ${{ always() && needs.start-connectors-base-build-runner.result != 'skipped'}}
    steps:
      - name: Configure AWS credentials
        uses: aws-actions/configure-aws-credentials@v1
        with:
          aws-access-key-id: ${{ secrets.SELF_RUNNER_AWS_ACCESS_KEY_ID }}
          aws-secret-access-key: ${{ secrets.SELF_RUNNER_AWS_SECRET_ACCESS_KEY }}
          aws-region: us-east-2
      - name: Checkout Airbyte
        uses: actions/checkout@v3
      - name: Check PAT rate limits
        run: |
          ./tools/bin/find_non_rate_limited_PAT \
            ${{ secrets.AIRBYTEIO_PAT }} \
            ${{ secrets.OSS_BUILD_RUNNER_GITHUB_PAT }} \
            ${{ secrets.SUPERTOPHER_PAT }} \
            ${{ secrets.DAVINCHIA_PAT }}
      - name: Stop EC2 runner
        uses: supertopher/ec2-github-runner@base64v1.0.10
        with:
          mode: stop
          github-token: ${{ env.PAT }}
          label: ${{ needs.start-connectors-base-build-runner.outputs.label }}
          ec2-instance-id: ${{ needs.start-connectors-base-build-runner.outputs.ec2-instance-id }}

  ## Frontend Test
  # In case of self-hosted EC2 errors, remove this block.
  start-frontend-runner:
    name: "Frontend: Start EC2 Runner"
    needs:
      - changes
    # Because scheduled builds on master require us to skip the changes job. Use always() to force this to run on master.
    if: |
      needs.changes.outputs.frontend == 'true' || needs.changes.outputs.build == 'true' || github.ref == 'refs/heads/master'
      || (always() && needs.changes.outputs.backend == 'true')
    timeout-minutes: 10
    runs-on: ubuntu-latest
    outputs:
      label: ${{ steps.start-ec2-runner.outputs.label }}
      ec2-instance-id: ${{ steps.start-ec2-runner.outputs.ec2-instance-id }}
    steps:
      - name: Checkout Airbyte
        uses: actions/checkout@v3
      - name: Check PAT rate limits
        run: |
          ./tools/bin/find_non_rate_limited_PAT \
            ${{ secrets.AIRBYTEIO_PAT }} \
            ${{ secrets.OSS_BUILD_RUNNER_GITHUB_PAT }} \
            ${{ secrets.SUPERTOPHER_PAT }} \
            ${{ secrets.DAVINCHIA_PAT }}
      - name: Start AWS Runner
        id: start-ec2-runner
        uses: ./.github/actions/start-aws-runner
        with:
          aws-access-key-id: ${{ secrets.SELF_RUNNER_AWS_ACCESS_KEY_ID }}
          aws-secret-access-key: ${{ secrets.SELF_RUNNER_AWS_SECRET_ACCESS_KEY }}
          github-token: ${{ env.PAT }}
  frontend-build:
    name: "Frontend: Build"
    needs:
      - start-frontend-runner
    runs-on: ${{ needs.start-frontend-runner.outputs.label }}
    steps:
      - name: Checkout Airbyte
        uses: actions/checkout@v3
        with:
          fetch-depth: 0

      - name: Cache Build Artifacts
        uses: ./.github/actions/cache-build-artifacts
        with:
          cache-key: ${{ secrets.CACHE_VERSION }}
          cache-python: "false"

      - uses: actions/setup-java@v3
        with:
          distribution: "zulu"
          java-version: "17"

      - uses: actions/setup-python@v4
        with:
          python-version: "3.9"

      - name: Set up CI Gradle Properties
        run: |
          mkdir -p ~/.gradle/
          cat > ~/.gradle/gradle.properties <<EOF
          org.gradle.jvmargs=-Xmx8g -Xss4m --add-exports jdk.compiler/com.sun.tools.javac.api=ALL-UNNAMED \
            --add-exports jdk.compiler/com.sun.tools.javac.file=ALL-UNNAMED \
            --add-exports jdk.compiler/com.sun.tools.javac.parser=ALL-UNNAMED \
            --add-exports jdk.compiler/com.sun.tools.javac.tree=ALL-UNNAMED \
            --add-exports jdk.compiler/com.sun.tools.javac.util=ALL-UNNAMED
          org.gradle.workers.max=8
          org.gradle.vfs.watch=false
          EOF

      - name: Build :airbyte-webapp
        uses: Wandalen/wretry.action@master
        with:
          command: SUB_BUILD=PLATFORM ./gradlew --no-daemon :airbyte-webapp:build --scan
          attempt_limit: 3
          attempt_delay: 5000 # in ms

      - name: Publish Storybook to Chromatic
        uses: chromaui/action@v1
        with:
          projectToken: ${{ secrets.CHROMATIC_PROJECT_TOKEN }}
          token: ${{ secrets.GITHUB_TOKEN }}
          workingDir: ./airbyte-webapp/
          storybookBuildDir: build/storybook/
          autoAcceptChanges: true
          exitOnceUploaded: true

  frontend-test:
    name: "Frontend: Run End-to-End Tests"
    needs:
      - start-frontend-runner # required to have runner started
    runs-on: ${{ needs.start-frontend-runner.outputs.label }} # run the job on the newly created runner
    timeout-minutes: 120
    steps:
      - name: Checkout Airbyte
        uses: actions/checkout@v3

      - name: Cache Build Artifacts
        uses: ./.github/actions/cache-build-artifacts
        with:
          cache-key: ${{ secrets.CACHE_VERSION }}
          cache-python: "false"

      - uses: actions/setup-java@v3
        with:
          distribution: "zulu"
          java-version: "17"

      - uses: actions/setup-python@v4
        with:
          python-version: "3.9"

      - name: Set up CI Gradle Properties
        run: |
          mkdir -p ~/.gradle/
          cat > ~/.gradle/gradle.properties <<EOF
          org.gradle.jvmargs=-Xmx8g -Xss4m --add-exports jdk.compiler/com.sun.tools.javac.api=ALL-UNNAMED \
            --add-exports jdk.compiler/com.sun.tools.javac.file=ALL-UNNAMED \
            --add-exports jdk.compiler/com.sun.tools.javac.parser=ALL-UNNAMED \
            --add-exports jdk.compiler/com.sun.tools.javac.tree=ALL-UNNAMED \
            --add-exports jdk.compiler/com.sun.tools.javac.util=ALL-UNNAMED
          org.gradle.workers.max=8
          org.gradle.vfs.watch=false
          EOF

      - name: Build Platform Docker Images
        uses: Wandalen/wretry.action@master
        with:
          command: SUB_BUILD=PLATFORM ./gradlew --no-daemon assemble --scan
          attempt_limit: 3
          attempt_delay: 5000 # in ms

      - name: Run End-to-End Frontend Tests
        env:
          CYPRESS_WEBAPP_KEY: ${{ secrets.CYPRESS_WEBAPP_KEY }}
        uses: Wandalen/wretry.action@master
        with:
          command: ./tools/bin/e2e_test.sh
          attempt_limit: 3
          attempt_delay: 5000 # in ms
  # In case of self-hosted EC2 errors, remove this block.
  stop-frontend-runner:
    name: "Frontend: Stop Runner"
    timeout-minutes: 10
    needs:
      - start-frontend-runner # required to get output from the start-runner job
      - frontend-test # required to wait when the e2e-test job is done
      - frontend-build # required to wait when then build job is done
    runs-on: ubuntu-latest
    # Always is required to stop the runner even if the previous job has errors. However always() runs even if the previous step is skipped.
    # Thus, we check for skipped here.
    if: ${{ always() && needs.start-frontend-runner.result != 'skipped'}}
    steps:
      - name: Configure AWS credentials
        uses: aws-actions/configure-aws-credentials@v1
        with:
          aws-access-key-id: ${{ secrets.SELF_RUNNER_AWS_ACCESS_KEY_ID }}
          aws-secret-access-key: ${{ secrets.SELF_RUNNER_AWS_SECRET_ACCESS_KEY }}
          aws-region: us-east-2
      - name: Checkout Airbyte
        uses: actions/checkout@v3
      - name: Check PAT rate limits
        run: |
          ./tools/bin/find_non_rate_limited_PAT \
            ${{ secrets.AIRBYTEIO_PAT }} \
            ${{ secrets.OSS_BUILD_RUNNER_GITHUB_PAT }} \
            ${{ secrets.SUPERTOPHER_PAT }} \
            ${{ secrets.DAVINCHIA_PAT }}
      - name: Stop EC2 runner
        uses: supertopher/ec2-github-runner@base64v1.0.10
        with:
          mode: stop
          github-token: ${{ env.PAT }}
          label: ${{ needs.start-frontend-runner.outputs.label }}
          ec2-instance-id: ${{ needs.start-frontend-runner.outputs.ec2-instance-id }}

  ## FOLLOWING BUILDS ARE ALL PLATFORM BUILDS.

  # Main Platform
  # In case of self-hosted EC2 errors, remove this block.
  start-platform-build-runner:
    name: "Platform: Start Build EC2 Runner"
    needs:
      - changes
    # Because scheduled builds on master require us to skip the changes job. Use always() to force this to run on master.
    if: needs.changes.outputs.backend == 'true' || needs.changes.outputs.build == 'true' || (always() && github.ref == 'refs/heads/master')
    timeout-minutes: 10
    runs-on: ubuntu-latest
    outputs:
      label: ${{ steps.start-ec2-runner.outputs.label }}
      ec2-instance-id: ${{ steps.start-ec2-runner.outputs.ec2-instance-id }}
    steps:
      - name: Checkout Airbyte
        uses: actions/checkout@v3
      - name: Check PAT rate limits
        run: |
          ./tools/bin/find_non_rate_limited_PAT \
            ${{ secrets.AIRBYTEIO_PAT }} \
            ${{ secrets.OSS_BUILD_RUNNER_GITHUB_PAT }} \
            ${{ secrets.SUPERTOPHER_PAT }} \
            ${{ secrets.DAVINCHIA_PAT }}
      - name: Start AWS Runner
        id: start-ec2-runner
        uses: ./.github/actions/start-aws-runner
        with:
          aws-access-key-id: ${{ secrets.SELF_RUNNER_AWS_ACCESS_KEY_ID }}
          aws-secret-access-key: ${{ secrets.SELF_RUNNER_AWS_SECRET_ACCESS_KEY }}
<<<<<<< HEAD
          github-token: ${{ needs.find_valid_pat.outputs.pat }}
      #- name: Download Docker cache
        #uses: keithweaver/aws-s3-github-action@v1.0.0
        #with:
          #command: cp
          #source: ./local_file.tar
          #destination: s3://airbyte-buildcache/docker-cache/local_file.txt
          #aws_access_key_id: ${{ secrets.SELF_RUNNER_AWS_ACCESS_KEY_ID }}
          #aws_secret_access_key: ${{ secrets.SELF_RUNNER_AWS_SECRET_ACCESS_KEY }}
          #aws_region: us-east-2

=======
          github-token: ${{ env.PAT }}
>>>>>>> ddab3ce8
  platform-build:
    name: "Platform: Build"
    # In case of self-hosted EC2 errors, remove the next two lines and uncomment the currently commented out `runs-on` line.
    needs: start-platform-build-runner # required to start the main job when the runner is ready
    runs-on: ${{ needs.start-platform-build-runner.outputs.label }} # run the job on the newly created runner
    timeout-minutes: 90
    steps:
      - name: Checkout Airbyte
        uses: actions/checkout@v3

      - name: Cache Build Artifacts
        uses: ./.github/actions/cache-build-artifacts
        with:
          cache-key: ${{ secrets.CACHE_VERSION }}
          cache-python: "false"

      - uses: actions/setup-java@v3
        with:
          distribution: "zulu"
          java-version: "17"

      - uses: actions/setup-python@v4
        with:
          python-version: "3.9"

      - uses: actions/setup-node@v3
        with:
          node-version: "lts/*"

      - name: Set up CI Gradle Properties
        run: |
          mkdir -p ~/.gradle/
          cat > ~/.gradle/gradle.properties <<EOF
          org.gradle.jvmargs=-Xmx8g -Xss4m \
            --add-exports jdk.compiler/com.sun.tools.javac.api=ALL-UNNAMED \
            --add-exports jdk.compiler/com.sun.tools.javac.file=ALL-UNNAMED \
            --add-exports jdk.compiler/com.sun.tools.javac.parser=ALL-UNNAMED \
            --add-exports jdk.compiler/com.sun.tools.javac.tree=ALL-UNNAMED \
            --add-exports jdk.compiler/com.sun.tools.javac.util=ALL-UNNAMED
          org.gradle.workers.max=8
          org.gradle.vfs.watch=false
          EOF

      - name: Format
        uses: Wandalen/wretry.action@master
        with:
          command: SUB_BUILD=PLATFORM ./gradlew format --scan --info --stacktrace
          attempt_limit: 3
          attempt_delay: 5000 # in ms

      - name: Ensure no file change
        run: git --no-pager diff && test -z "$(git --no-pager diff)"

      - name: Build
<<<<<<< HEAD
        run: |
          SUB_BUILD=PLATFORM ./gradlew build javadoc --scan
      
      - name: Upload docker cache to S3
        uses: shallwefootball/s3-upload-action@master
        with:
          aws_key_id: ${{ secrets.SELF_RUNNER_AWS_ACCESS_KEY_ID }}
          aws_secret_access_key: ${{ secrets.SELF_RUNNER_AWS_SECRET_ACCESS_KEY }}
          aws_bucket: airbyte-buildcache
          source_dir: '/tmp/docker-out'
          destination_dir: 'cache-docker'
=======
        uses: Wandalen/wretry.action@master
        with:
          command: SUB_BUILD=PLATFORM ./gradlew build javadoc --scan
          attempt_limit: 3
          attempt_delay: 5000 # in ms
>>>>>>> ddab3ce8

      - name: Integration test
        uses: Wandalen/wretry.action@master
        with:
          command: SUB_BUILD=PLATFORM ./gradlew newIntegrationTest
          attempt_limit: 3
          attempt_delay: 5000 # in ms

      - name: Slow integration test
        if: contains(github.ref, 'bump-version') || contains(github.ref, 'master')
        uses: Wandalen/wretry.action@master
        with:
          command: SUB_BUILD=PLATFORM ./gradlew slowIntegrationTest
          attempt_limit: 3
          attempt_delay: 5000 # in ms

      - name: Test if Seed spec is updated
        uses: Wandalen/wretry.action@master
        with:
          command: SUB_BUILD=PLATFORM ./gradlew format && git --no-pager diff && test -z "$(git --no-pager diff)"
          attempt_limit: 3
          attempt_delay: 5000 # in ms

      # todo (cgardens) - scope by platform.
      - name: Check documentation
        if: success() && github.ref == 'refs/heads/master'
        run: ./tools/site/link_checker.sh check_docs

      #       This is only required on the usual github runner. The usual runner does not contain enough disk space for our use.
      #      - name: Get Docker Space
      #        run: docker run --rm busybox df -h

      - name: Run End-to-End Acceptance Tests
        uses: Wandalen/wretry.action@master
        with:
          command: ./tools/bin/acceptance_test.sh
          attempt_limit: 3
          attempt_delay: 5000 # in ms

      - name: Automatic Migration Acceptance Test
        uses: Wandalen/wretry.action@master
        with:
          command: SUB_BUILD=PLATFORM ./gradlew :airbyte-tests:automaticMigrationAcceptanceTest --scan -i
          attempt_limit: 3
          attempt_delay: 5000 # in ms

      - uses: actions/setup-python@v4
        if: always()
        with:
          python-version: "3.9"

      - name: Publish Platform Test Results
        uses: EnricoMi/publish-unit-test-result-action@v2
        id: platform-results
        if: always()
        with:
          junit_files: "/actions-runner/_work/airbyte/airbyte/*/build/test-results/*/*.xml\n/actions-runner/_work/airbyte/airbyte/*/*/build/test-results/*/*.xml"
          comment_mode: off
          json_file: platform_results.json
          json_test_case_results: true
          check_name: "Platform Test Results"

      - name: Setup Google Cloud SDK
        if: always()
        uses: google-github-actions/setup-gcloud@v0
        with:
          service_account_key: ${{ secrets.GKE_TEST_SA_KEY }}
          export_default_credentials: true

      - name: Prep Test Results For GCS
        if: always()
        run: |
          python tools/bin/prep_test_results_for_gcs.py --json platform_results.json  --jobid $GITHUB_JOB --runid $GITHUB_RUN_ID

      - name: Upload Test Results to GCS
        if: always()
        run: |
          gcs_bucket_name="dev-ab-ci-run-results"
          filename=$(echo "${{ fromJSON( steps.platform-results.outputs.json ).check_url }}" | sed 's@.*/@@')  
          echo "$filename"
          gsutil -h "Cache-Control:public" cp platform_results.jsonl "gs://$gcs_bucket_name/oss/$filename.jsonl"

      - name: Generate Test Report
        uses: dorny/test-reporter@v1
        if: always() # run this step even if previous step failed
        with:
          name: Platform Test Report with Docker E2E Test
          # Specify top-level and second-level modules. Note there cannot be a space between the comma.
          path: "/actions-runner/_work/airbyte/airbyte/*/build/test-results/*/*.xml,/actions-runner/_work/airbyte/airbyte/*/*/build/test-results/*/*.xml"
          reporter: java-junit

      - name: Upload test results to BuildPulse for flaky test detection
        if: "!cancelled()" # Run this step even when the tests fail. Skip if the workflow is cancelled.
        uses: Workshop64/buildpulse-action@main
        with:
          account: 59758427
          repository: 283046497
          path: "/actions-runner/_work/airbyte/airbyte/*"
          key: ${{ secrets.BUILDPULSE_ACCESS_KEY_ID }}
          secret: ${{ secrets.BUILDPULSE_SECRET_ACCESS_KEY }}

  # In case of self-hosted EC2 errors, remove this block.
  stop-platform-build-runner:
    name: "Platform: Stop Build EC2 Runner"
    timeout-minutes: 10
    needs:
      - start-platform-build-runner # required to get output from the start-runner job
      - platform-build # required to wait when the main job is done
    runs-on: ubuntu-latest
    # Always is required to stop the runner even if the previous job has errors. However always() runs even if the previous step is skipped.
    # Thus, we check for skipped here.
    if: ${{ always() && needs.start-platform-build-runner.result != 'skipped'}}
    steps:
      - name: Configure AWS credentials
        uses: aws-actions/configure-aws-credentials@v1
        with:
          aws-access-key-id: ${{ secrets.SELF_RUNNER_AWS_ACCESS_KEY_ID }}
          aws-secret-access-key: ${{ secrets.SELF_RUNNER_AWS_SECRET_ACCESS_KEY }}
          aws-region: us-east-2
      - name: Checkout Airbyte
        uses: actions/checkout@v3
      - name: Check PAT rate limits
        run: |
          ./tools/bin/find_non_rate_limited_PAT \
            ${{ secrets.AIRBYTEIO_PAT }} \
            ${{ secrets.OSS_BUILD_RUNNER_GITHUB_PAT }} \
            ${{ secrets.SUPERTOPHER_PAT }} \
            ${{ secrets.DAVINCHIA_PAT }}
      - name: Stop EC2 runner
        uses: supertopher/ec2-github-runner@base64v1.0.10
        with:
          mode: stop
          github-token: ${{ env.PAT }}
          label: ${{ needs.start-platform-build-runner.outputs.label }}
          ec2-instance-id: ${{ needs.start-platform-build-runner.outputs.ec2-instance-id }}
  
  ## Kube Acceptance Tests
  # Docker acceptance tests run as part of the build job.
  # In case of self-hosted EC2 errors, remove this block.
  start-kube-acceptance-test-runner:
    name: "Platform: Start Kube Acceptance Test Runner"
    needs:
      - changes
    # Because scheduled builds on master require us to skip the changes job. Use always() to force this to run on master.
    if: needs.changes.outputs.backend == 'true' || needs.changes.outputs.build == 'true' || (always() && github.ref == 'refs/heads/master')
    timeout-minutes: 10
    runs-on: ubuntu-latest
    outputs:
      label: ${{ steps.start-ec2-runner.outputs.label }}
      ec2-instance-id: ${{ steps.start-ec2-runner.outputs.ec2-instance-id }}
    steps:
      - name: Checkout Airbyte
        uses: actions/checkout@v3
      - name: Check PAT rate limits
        run: |
          ./tools/bin/find_non_rate_limited_PAT \
            ${{ secrets.AIRBYTEIO_PAT }} \
            ${{ secrets.OSS_BUILD_RUNNER_GITHUB_PAT }} \
            ${{ secrets.SUPERTOPHER_PAT }} \
            ${{ secrets.DAVINCHIA_PAT }}
      - name: Start AWS Runner
        id: start-ec2-runner
        uses: ./.github/actions/start-aws-runner
        with:
          # github-self-hosted-runner-ubuntu-20-with-150gdisk-docker-20.10.7-and-socat
          ec2-image-id: ami-0c1a9bc22624339d8
          aws-access-key-id: ${{ secrets.SELF_RUNNER_AWS_ACCESS_KEY_ID }}
          aws-secret-access-key: ${{ secrets.SELF_RUNNER_AWS_SECRET_ACCESS_KEY }}
          github-token: ${{ env.PAT }}
  kube-acceptance-test:
    name: "Platform: Acceptance Tests (Kube)"
    # In case of self-hosted EC2 errors, removed the `needs` line and switch back to running on ubuntu-latest.
    needs: start-kube-acceptance-test-runner # required to start the main job when the runner is ready
    runs-on: ${{ needs.start-kube-acceptance-test-runner.outputs.label }} # run the job on the newly created runner
    environment: more-secrets
    timeout-minutes: 40
    steps:
      - name: Checkout Airbyte
        uses: actions/checkout@v3

      - name: Cache Build Artifacts
        uses: ./.github/actions/cache-build-artifacts
        with:
          cache-key: ${{ secrets.CACHE_VERSION }}
          cache-python: "false"

      - uses: actions/setup-java@v3
        with:
          distribution: "zulu"
          java-version: "17"

      - uses: actions/setup-python@v4
        with:
          python-version: "3.9"

      - name: Fix EC-2 Runner
        run: |
          mkdir -p /home/runner

      - name: Set up CI Gradle Properties
        run: |
          mkdir -p ~/.gradle/
          cat > ~/.gradle/gradle.properties <<EOF
          org.gradle.jvmargs=-Xmx8g -Xss4m --add-exports jdk.compiler/com.sun.tools.javac.api=ALL-UNNAMED \
            --add-exports jdk.compiler/com.sun.tools.javac.file=ALL-UNNAMED \
            --add-exports jdk.compiler/com.sun.tools.javac.parser=ALL-UNNAMED \
            --add-exports jdk.compiler/com.sun.tools.javac.tree=ALL-UNNAMED \
            --add-exports jdk.compiler/com.sun.tools.javac.util=ALL-UNNAMED
          org.gradle.workers.max=8
          org.gradle.vfs.watch=false
          EOF

      - name: Create cluster config file
        run: |
          cat > /tmp/kind-config.yaml <<EOF
          kind: Cluster
          apiVersion: kind.x-k8s.io/v1alpha4
          nodes:
          - role: control-plane
          - role: worker
          EOF

      - name: KIND Kubernetes Cluster Setup
        uses: helm/kind-action@v1.2.0
        with:
          node_image: kindest/node:v1.21.2
          config: /tmp/kind-config.yaml
        # In case of self-hosted EC2 errors, remove this env block.
        env:
          USER: root
          HOME: /home/runner
          CHANGE_MINIKUBE_NONE_USER: true

      - name: Build Platform Docker Images
        uses: Wandalen/wretry.action@master
        with:
          command: SUB_BUILD=PLATFORM ./gradlew assemble -x test --scan
          attempt_limit: 3
          attempt_delay: 5000 # in ms

      - name: Run Kubernetes End-to-End Acceptance Tests
        env:
          USER: root
          HOME: /home/runner
          # AWS_S3_INTEGRATION_TEST_CREDS can be found in LastPass as AWS_S3_INTEGRATION_TEST_CREDS
          AWS_S3_INTEGRATION_TEST_CREDS: ${{ secrets.AWS_S3_INTEGRATION_TEST_CREDS }}
          SECRET_STORE_GCP_CREDENTIALS: ${{ secrets.SECRET_STORE_GCP_CREDENTIALS }}
          SECRET_STORE_GCP_PROJECT_ID: ${{ secrets.SECRET_STORE_GCP_PROJECT_ID }}
        uses: Wandalen/wretry.action@master
        with:
          command: CI=true IS_MINIKUBE=true ./tools/bin/acceptance_test_kube.sh
          attempt_limit: 3
          attempt_delay: 5000 # in ms

      - uses: actions/setup-python@v4
        if: always()
        with:
          python-version: "3.9"

      - name: Publish Kube Test Results
        id: kube-results
        uses: EnricoMi/publish-unit-test-result-action@v2
        if: always()
        with:
          junit_files: "/actions-runner/_work/airbyte/airbyte/*/build/test-results/*/*.xml\n/actions-runner/_work/airbyte/airbyte/*/*/build/test-results/*/*.xml"
          comment_mode: off
          json_file: kube_results.json
          json_test_case_results: true
          check_name: "Kube Test Results"

      - name: Setup Google Cloud SDK
        if: always()
        uses: google-github-actions/setup-gcloud@v0
        with:
          service_account_key: ${{ secrets.GKE_TEST_SA_KEY }}
          export_default_credentials: true

      - name: Prep Test Results For GCS
        if: always()
        run: |
          python tools/bin/prep_test_results_for_gcs.py --json kube_results.json  --jobid $GITHUB_JOB --runid $GITHUB_RUN_ID

      - name: Upload Test Results to GCS
        if: always()
        run: |
          gcs_bucket_name="dev-ab-ci-run-results"
          filename=$(echo "${{ fromJSON( steps.kube-results.outputs.json ).check_url }}" | sed 's@.*/@@')  
          echo "$filename"
          gsutil -h "Cache-Control:public" cp kube_results.jsonl "gs://$gcs_bucket_name/oss/$filename.jsonl"

      - name: Generate Test Report
        uses: dorny/test-reporter@v1
        if: always() # run this step even if previous step failed
        with:
          name: Platform Kubernetes E2E Test Report
          path: "/actions-runner/_work/airbyte/airbyte/*/build/test-results/*/*.xml"
          reporter: java-junit

      - name: Upload test results to BuildPulse for flaky test detection
        if: "!cancelled()" # Run this step even when the tests fail. Skip if the workflow is cancelled.
        uses: Workshop64/buildpulse-action@main
        with:
          account: 59758427
          repository: 283046497
          path: "/actions-runner/_work/airbyte/airbyte/*"
          key: ${{ secrets.BUILDPULSE_ACCESS_KEY_ID }}
          secret: ${{ secrets.BUILDPULSE_SECRET_ACCESS_KEY }}

      - uses: actions/upload-artifact@v3
        if: failure()
        with:
          name: Kubernetes Logs
          path: /tmp/kubernetes_logs/*

  # In case of self-hosted EC2 errors, remove this block.
  stop-kube-acceptance-test-runner:
    name: "Platform: Stop Kube Acceptance Test EC2 Runner"
    timeout-minutes: 10
    needs:
      - start-kube-acceptance-test-runner # required to get output from the start-runner job
      - kube-acceptance-test # required to wait when the main job is done
    runs-on: ubuntu-latest
    # Always is required to stop the runner even if the previous job has errors. However always() runs even if the previous step is skipped.
    # Thus, we check for skipped here.
    if: ${{ always() && needs.start-kube-acceptance-test-runner.result != 'skipped'}}
    steps:
      - name: Configure AWS credentials
        uses: aws-actions/configure-aws-credentials@v1
        with:
          aws-access-key-id: ${{ secrets.SELF_RUNNER_AWS_ACCESS_KEY_ID }}
          aws-secret-access-key: ${{ secrets.SELF_RUNNER_AWS_SECRET_ACCESS_KEY }}
          aws-region: us-east-2
      - name: Checkout Airbyte
        uses: actions/checkout@v3
      - name: Check PAT rate limits
        run: |
          ./tools/bin/find_non_rate_limited_PAT \
            ${{ secrets.AIRBYTEIO_PAT }} \
            ${{ secrets.OSS_BUILD_RUNNER_GITHUB_PAT }} \
            ${{ secrets.SUPERTOPHER_PAT }} \
            ${{ secrets.DAVINCHIA_PAT }}
      - name: Stop EC2 runner
        uses: supertopher/ec2-github-runner@base64v1.0.10
        with:
          mode: stop
          github-token: ${{ env.PAT }}
          label: ${{ needs.start-kube-acceptance-test-runner.outputs.label }}
          ec2-instance-id: ${{ needs.start-kube-acceptance-test-runner.outputs.ec2-instance-id }}

  # ## Kube Acceptance Tests
  # # Docker acceptance tests run as part of the build job.
  # # In case of self-hosted EC2 errors, remove this block.
  start-helm-acceptance-test-runner:
    name: "Platform: Start Helm Acceptance Test Runner"
    needs:
      - changes
    # Because scheduled builds on master require us to skip the changes job. Use always() to force this to run on master.
    if: needs.changes.outputs.backend == 'true' || needs.changes.outputs.build == 'true' || (always() && github.ref == 'refs/heads/master')
    timeout-minutes: 10
    runs-on: ubuntu-latest
    outputs:
      label: ${{ steps.start-ec2-runner.outputs.label }}
      ec2-instance-id: ${{ steps.start-ec2-runner.outputs.ec2-instance-id }}
    steps:
      - name: Checkout Airbyte
        uses: actions/checkout@v3
      - name: Check PAT rate limits
        run: |
          ./tools/bin/find_non_rate_limited_PAT \
            ${{ secrets.AIRBYTEIO_PAT }} \
            ${{ secrets.OSS_BUILD_RUNNER_GITHUB_PAT }} \
            ${{ secrets.SUPERTOPHER_PAT }} \
            ${{ secrets.DAVINCHIA_PAT }}
      - name: Start AWS Runner
        id: start-ec2-runner
        uses: ./.github/actions/start-aws-runner
        with:
          # github-self-hosted-runner-ubuntu-20-with-150gdisk-docker-20.10.7-and-socat
          # ec2-image-id: ami-0c1a9bc22624339d8
          aws-access-key-id: ${{ secrets.SELF_RUNNER_AWS_ACCESS_KEY_ID }}
          aws-secret-access-key: ${{ secrets.SELF_RUNNER_AWS_SECRET_ACCESS_KEY }}
          github-token: ${{ env.PAT }}

  helm-acceptance-test:
    name: "Platform: Acceptance Tests (Helm)"
    # In case of self-hosted EC2 errors, removed the `needs` line and switch back to running on ubuntu-latest.
    needs: [start-helm-acceptance-test-runner] # required to start the main job when the runner is ready
    runs-on: ${{ needs.start-helm-acceptance-test-runner.outputs.label }} # run the job on the newly created runner
    # this is the label of the runner
    environment: more-secrets
    timeout-minutes: 90
    defaults:
      run:
        working-directory: "/actions-runner/_work/airbyte/airbyte"
    env:
      HOME: /actions-runner/_work/airbyte/airbyte
      GITHUB_WORKSPACE: /actions-runner/_work/airbyte/airbyte

    steps:
      - name: Fix EC-2 Runner
        run: |
          mkdir -p /actions-runner/_work/airbyte/airbyte && mkdir -p /actions-runner/_work/airbyte/airbyte/.kube
        
      - name: Checkout Airbyte
        uses: actions/checkout@v2
        with:
          fetch-depth: 0

      - name: Delete default old docker and replace it with a new one
        uses: Wandalen/wretry.action@master
        with:
          command: |
            sudo rm /var/lib/dpkg/lock
            sudo rm /var/lib/dpkg/lock-frontend
            sudo apt-get remove docker.io || sudo apt-get remove docker
            curl -fsSL https://get.docker.com | bash -
            sudo rm -f /var/lib/dpkg/lock
            sudo rm -f /var/lib/dpkg/lock-frontend
          attempt_limit: 3
          attempt_delay: 2000 # in ms

      - name: Cache Build Artifacts
        uses: ./.github/actions/cache-build-artifacts
        with:
          cache-key: ${{ secrets.CACHE_VERSION }}
          cache-python: "false"

      - uses: actions/setup-python@v4
        with:
          python-version: '3.9' 

      - uses: actions/setup-java@v1
        with:
          java-version: "17"

      - name: Install unzip
        shell: bash
        run: sudo apt-get update && sudo apt-get install -y unzip

      - uses: azure/setup-helm@v3
        with:
          version: 'latest'
          token: ${{ secrets.GITHUB_TOKEN }}
        id: install

      - uses: azure/setup-kubectl@v3
        with:
          version: 'v1.21.2' # default is latest stable

      - name: Install tmate and it's dependencies
        if: inputs.debug_mode == 'true'
        uses: Wandalen/wretry.action@master
        with:
          command: |
            sudo rm /var/lib/dpkg/lock
            sudo rm /var/lib/dpkg/lock-frontend
            sudo apt-get -y install tmate
            sudo rm -f /var/lib/dpkg/lock
            sudo rm -f /var/lib/dpkg/lock-frontend
          attempt_limit: 3
          attempt_delay: 2000 # in ms
      
      - name: Start tmate session in background
        if: inputs.debug_mode == 'true'
        shell: bash
        run: |  
          tmate -S /tmp/tmate.sock new-session -d               # Launch tmate in a headless mode
          tmate -S /tmp/tmate.sock wait tmate-ready             # Blocks until the SSH connection is established
          tmate -S /tmp/tmate.sock display -p '#{tmate_ssh}'    # Prints the SSH connection string
          tmate -S /tmp/tmate.sock display -p '#{tmate_ssh_ro}' # Prints the read-only SSH connection string
          tmate -S /tmp/tmate.sock display -p '#{tmate_web}'    # Prints the web connection string
          tmate -S /tmp/tmate.sock display -p '#{tmate_web_ro}' # Prints the read-only web connection string

      - name: Start a local k8s cluster
        uses: jupyterhub/action-k3s-helm@v3
        with:
          k3s-version: v1.21.2+k3s1
          helm-version: v3.9.4
          extra-setup-args: --docker --kube-apiserver-arg service-node-port-range=6000-32767 --kubelet-arg=cgroup-driver=systemd

      - name: Try the cluster !
        uses: Wandalen/wretry.action@master
        with:
          command: kubectl get pods -A
          attempt_limit: 3
          attempt_delay: 3000 # in ms

      - name: Set up CI Gradle Properties
        run: |
          mkdir -p ~/.gradle/
          cat > ~/.gradle/gradle.properties <<EOF
          org.gradle.jvmargs=-Xmx8g -Xss4m --add-exports jdk.compiler/com.sun.tools.javac.api=ALL-UNNAMED \
            --add-exports jdk.compiler/com.sun.tools.javac.file=ALL-UNNAMED \
            --add-exports jdk.compiler/com.sun.tools.javac.parser=ALL-UNNAMED \
            --add-exports jdk.compiler/com.sun.tools.javac.tree=ALL-UNNAMED \
            --add-exports jdk.compiler/com.sun.tools.javac.util=ALL-UNNAMED
          org.gradle.workers.max=8
          org.gradle.vfs.watch=false
          EOF

      - name: Build Platform Docker Images
        uses: Wandalen/wretry.action@master
        with:
          command: pwd && SUB_BUILD=PLATFORM ./gradlew assemble -x test --scan
          attempt_limit: 3
          attempt_delay: 5000 # in ms

      - name: Run Helm End-to-End Acceptance Tests
        env:
          # USER: root
          # HOME: /home/runner
          # AWS_S3_INTEGRATION_TEST_CREDS can be found in LastPass as AWS_S3_INTEGRATION_TEST_CREDS
          AWS_S3_INTEGRATION_TEST_CREDS: ${{ secrets.AWS_S3_INTEGRATION_TEST_CREDS }}
          SECRET_STORE_GCP_CREDENTIALS: ${{ secrets.SECRET_STORE_GCP_CREDENTIALS }}
          SECRET_STORE_GCP_PROJECT_ID: ${{ secrets.SECRET_STORE_GCP_PROJECT_ID }}
        timeout-minutes: 20
        uses: Wandalen/wretry.action@master
        with:
          command: CI=true IS_MINIKUBE=true ./tools/bin/acceptance_test_kube_helm.sh
          attempt_limit: 3
          attempt_delay: 5000 # in ms

      - name: Generate Test Report
        uses: dorny/test-reporter@v1
        if: always()    # run this step even if previous step failed
        with:
          name: Platform Helm E2E Test Report
          path: './*/build/test-results/*/*.xml'
          reporter: java-junit

      - uses: actions/upload-artifact@v2
        if: failure()
        with:
          name: Kubernetes Logs
          path: /tmp/kubernetes_logs/*
      
      - name: Upload test results to BuildPulse for flaky test detection
        if: "!cancelled()" # Run this step even when the tests fail. Skip if the workflow is cancelled.
        uses: Workshop64/buildpulse-action@main
        with:
          account: 59758427
          repository: 283046497
          path: "/actions-runner/_work/airbyte/airbyte/*"
          key: ${{ secrets.BUILDPULSE_ACCESS_KEY_ID }}
          secret: ${{ secrets.BUILDPULSE_SECRET_ACCESS_KEY }}
      
      - name: "Display logs of k3s"
        if: failure()
        shell: bash
        run: |
          journalctl -xeu k3s.service
    

  # # In case of self-hosted EC2 errors, remove this block.
  stop-helm-acceptance-test-runner:
    name: "Platform: Stop Helm Acceptance Test EC2 Runner"
    timeout-minutes: 10
    needs:
      - start-helm-acceptance-test-runner # required to get output from the start-runner job
      - helm-acceptance-test # required to wait when the main job is done
    runs-on: ubuntu-latest
    # Always is required to stop the runner even if the previous job has errors. However always() runs even if the previous step is skipped.
    # Thus, we check for skipped here.
    if: ${{ always() && needs.start-helm-acceptance-test-runner.result != 'skipped'}}
    steps:
      - name: Configure AWS credentials
        uses: aws-actions/configure-aws-credentials@v1
        with:
          aws-access-key-id: ${{ secrets.SELF_RUNNER_AWS_ACCESS_KEY_ID }}
          aws-secret-access-key: ${{ secrets.SELF_RUNNER_AWS_SECRET_ACCESS_KEY }}
          aws-region: us-east-2
      - name: Checkout Airbyte
        uses: actions/checkout@v3
      - name: Check PAT rate limits
        run: |
          ./tools/bin/find_non_rate_limited_PAT \
            ${{ secrets.AIRBYTEIO_PAT }} \
            ${{ secrets.OSS_BUILD_RUNNER_GITHUB_PAT }} \
            ${{ secrets.SUPERTOPHER_PAT }} \
            ${{ secrets.DAVINCHIA_PAT }}
      - name: Stop EC2 runner
        uses: supertopher/ec2-github-runner@base64v1.0.10
        with:
          mode: stop
          github-token: ${{ env.PAT }}
          label: ${{ needs.start-helm-acceptance-test-runner.outputs.label }}
          ec2-instance-id: ${{ needs.start-helm-acceptance-test-runner.outputs.ec2-instance-id }}



  notify-failure-slack-channel:
    name: "Notify Slack Channel on Build Failures"
    runs-on: ubuntu-latest
    needs:
      - build-connectors-base
      - frontend-build
      - octavia-cli-build
      - platform-build
      - kube-acceptance-test
      # Todo: Kyryl turn this on.
      # - helm-acceptance-test
    if: ${{ failure() && github.ref == 'refs/heads/master' }}
    steps:
      - name: Publish to OSS Build Failure Slack Channel
        uses: abinoda/slack-action@master
        env:
          SLACK_BOT_TOKEN: ${{ secrets.SLACK_BOT_TOKEN_AIRBYTE_TEAM }}
        with:
          args: >-
            {\"channel\":\"C03BEADRPNY\", \"blocks\":[
            {\"type\":\"divider\"},
            {\"type\":\"section\",\"text\":{\"type\":\"mrkdwn\",\"text\":\" Merge to OSS Master failed! :bangbang: \n\n\"}},
            {\"type\":\"section\",\"text\":{\"type\":\"mrkdwn\",\"text\":\"_merged by_: *${{ github.actor }}* \n\"}},
            {\"type\":\"section\",\"text\":{\"type\":\"mrkdwn\",\"text\":\" :octavia-shocked: <https://github.com/${{github.repository}}/actions/runs/${{github.run_id}}|View Action Run> :octavia-shocked: \n\"}},
            {\"type\":\"divider\"}]}

  notify-failure-slack-channel-fixed-broken-build:
    name: "Notify Slack Channel on Build Fixes"
    runs-on: ubuntu-latest
    needs:
      - build-connectors-base
      - frontend-build
      - octavia-cli-build
      - platform-build
      - kube-acceptance-test
      # Todo: Kyryl turn this on.
      # - helm-acceptance-test
    if: success()
    steps:
      - name: Get Previous Workflow Status
        uses: Mercymeilya/last-workflow-status@v0.3
        id: last_status
        with:
          github_token: ${{ secrets.GITHUB_TOKEN }}
      # To avoid clogging up the channel, only publish build success if the previous build was a failure since this means the build was fixed.
      - name: Publish Build Fixed Message to OSS Build Failure Slack Channel
        if: ${{ steps.last_status.outputs.last_status == 'failure' }}
        uses: abinoda/slack-action@master
        env:
          SLACK_BOT_TOKEN: ${{ secrets.SLACK_BOT_TOKEN_AIRBYTE_TEAM }}
        with:
          args: >-
            {\"channel\":\"C03BEADRPNY\", \"blocks\":[
            {\"type\":\"divider\"},
            {\"type\":\"section\",\"text\":{\"type\":\"mrkdwn\",\"text\":\" OSS Master Fixed! :white_check_mark: \n\n\"}},
            {\"type\":\"section\",\"text\":{\"type\":\"mrkdwn\",\"text\":\"_merged by_: *${{ github.actor }}* \n\"}},
            {\"type\":\"section\",\"text\":{\"type\":\"mrkdwn\",\"text\":\" :octavia-rocket: <https://github.com/${{github.repository}}/actions/runs/${{github.run_id}}|View Action Run> :octavia-rocket: \n\"}},
            {\"type\":\"divider\"}]}<|MERGE_RESOLUTION|>--- conflicted
+++ resolved
@@ -556,8 +556,7 @@
         with:
           aws-access-key-id: ${{ secrets.SELF_RUNNER_AWS_ACCESS_KEY_ID }}
           aws-secret-access-key: ${{ secrets.SELF_RUNNER_AWS_SECRET_ACCESS_KEY }}
-<<<<<<< HEAD
-          github-token: ${{ needs.find_valid_pat.outputs.pat }}
+          github-token: ${{ env.PAT }}
       #- name: Download Docker cache
         #uses: keithweaver/aws-s3-github-action@v1.0.0
         #with:
@@ -567,10 +566,6 @@
           #aws_access_key_id: ${{ secrets.SELF_RUNNER_AWS_ACCESS_KEY_ID }}
           #aws_secret_access_key: ${{ secrets.SELF_RUNNER_AWS_SECRET_ACCESS_KEY }}
           #aws_region: us-east-2
-
-=======
-          github-token: ${{ env.PAT }}
->>>>>>> ddab3ce8
   platform-build:
     name: "Platform: Build"
     # In case of self-hosted EC2 errors, remove the next two lines and uncomment the currently commented out `runs-on` line.
@@ -625,7 +620,6 @@
         run: git --no-pager diff && test -z "$(git --no-pager diff)"
 
       - name: Build
-<<<<<<< HEAD
         run: |
           SUB_BUILD=PLATFORM ./gradlew build javadoc --scan
       
@@ -637,13 +631,11 @@
           aws_bucket: airbyte-buildcache
           source_dir: '/tmp/docker-out'
           destination_dir: 'cache-docker'
-=======
         uses: Wandalen/wretry.action@master
         with:
           command: SUB_BUILD=PLATFORM ./gradlew build javadoc --scan
           attempt_limit: 3
           attempt_delay: 5000 # in ms
->>>>>>> ddab3ce8
 
       - name: Integration test
         uses: Wandalen/wretry.action@master
